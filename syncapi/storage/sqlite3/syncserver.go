--- conflicted
+++ resolved
@@ -22,7 +22,6 @@
 	"github.com/matrix-org/dendrite/setup/config"
 	"github.com/matrix-org/dendrite/syncapi/storage/shared"
 	"github.com/matrix-org/dendrite/syncapi/storage/sqlite3/deltas"
-	"github.com/matrix-org/gomatrixserverlib"
 )
 
 // SyncServerDatasource represents a sync server datasource which manages
@@ -32,14 +31,13 @@
 	db     *sql.DB
 	writer sqlutil.Writer
 	sqlutil.PartitionOffsetStatements
-	streamID   streamIDStatements
-	serverName gomatrixserverlib.ServerName
+	streamID streamIDStatements
 }
 
 // NewDatabase creates a new sync server database
 // nolint: gocyclo
-func NewDatabase(dbProperties *config.DatabaseOptions, serverName gomatrixserverlib.ServerName) (*SyncServerDatasource, error) {
-	d := SyncServerDatasource{serverName: serverName}
+func NewDatabase(dbProperties *config.DatabaseOptions) (*SyncServerDatasource, error) {
+	var d SyncServerDatasource
 	var err error
 	if d.db, err = sqlutil.Open(dbProperties); err != nil {
 		return nil, err
@@ -102,15 +100,10 @@
 	if err != nil {
 		return err
 	}
-<<<<<<< HEAD
-
-
-=======
 	notificationData, err := NewSqliteNotificationDataTable(d.db)
 	if err != nil {
 		return err
 	}
->>>>>>> b6b2455e
 	m := sqlutil.NewMigrations()
 	deltas.LoadFixSequences(m)
 	deltas.LoadRemoveSendToDeviceSentColumn(m)
