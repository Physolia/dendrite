--- conflicted
+++ resolved
@@ -61,11 +61,7 @@
 		FailuresUntilBlacklist: cfg.FederationMaxRetries,
 	}
 
-<<<<<<< HEAD
-	consumer, _ := jetstream.SetupConsumerProducer(&cfg.Matrix.JetStream)
-=======
 	js, consumer, _ := jetstream.Prepare(&cfg.Matrix.JetStream)
->>>>>>> eff8b360
 
 	queues := queue.NewOutgoingQueues(
 		federationSenderDB, base.ProcessContext,
