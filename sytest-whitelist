--- conflicted
+++ resolved
@@ -588,7 +588,6 @@
 Remote user can backfill in a room with version 9
 Can reject invites over federation for rooms with version 9
 Can receive redactions from regular users over federation in room version 9
-<<<<<<< HEAD
 Pushers created with a different access token are deleted on password change
 Pushers created with a the same access token are not deleted on password change
 Can fetch a user's pushers
@@ -644,13 +643,8 @@
 Trying to add push rule with no scope fails with 400
 Trying to add push rule with invalid scope fails with 400
 Messages that highlight from another user increment unread highlight count
-=======
 Forward extremities remain so even after the next events are populated as outliers
 If a device list update goes missing, the server resyncs on the next one
 uploading self-signing key notifies over federation
 uploading signed devices gets propagated over federation
-<<<<<<< HEAD
->>>>>>> main
-=======
-Device list doesn't change if remote server is down
->>>>>>> 0b123b29
+Device list doesn't change if remote server is down