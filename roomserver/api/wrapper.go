--- conflicted
+++ resolved
@@ -22,13 +22,9 @@
 	"github.com/matrix-org/util"
 )
 
-type RoomEventInputter interface {
-	InputRoomEvents(context.Context, *InputRoomEventsRequest, *InputRoomEventsResponse)
-}
-
 // SendEvents to the roomserver The events are written with KindNew.
 func SendEvents(
-	ctx context.Context, rsAPI RoomEventInputter,
+	ctx context.Context, rsAPI RoomserverInternalAPI,
 	kind Kind, events []*gomatrixserverlib.HeaderedEvent,
 	origin gomatrixserverlib.ServerName,
 	sendAsServer gomatrixserverlib.ServerName, txnID *TransactionID,
@@ -52,13 +48,9 @@
 // with the state at the event as KindOutlier before it. Will not send any event that is
 // marked as `true` in haveEventIDs.
 func SendEventWithState(
-	ctx context.Context, rsAPI RoomEventInputter, kind Kind,
+	ctx context.Context, rsAPI RoomserverInternalAPI, kind Kind,
 	state *gomatrixserverlib.RespState, event *gomatrixserverlib.HeaderedEvent,
-<<<<<<< HEAD
-	origin gomatrixserverlib.ServerName, haveEventIDs map[string]bool,
-=======
-	haveEventIDs map[string]bool, async bool,
->>>>>>> 161f1451
+	origin gomatrixserverlib.ServerName, haveEventIDs map[string]bool, async bool,
 ) error {
 	outliers, err := state.Events()
 	if err != nil {
@@ -97,12 +89,8 @@
 
 // SendInputRoomEvents to the roomserver.
 func SendInputRoomEvents(
-<<<<<<< HEAD
-	ctx context.Context, rsAPI RoomEventInputter, ires []InputRoomEvent,
-=======
 	ctx context.Context, rsAPI RoomserverInternalAPI,
 	ires []InputRoomEvent, async bool,
->>>>>>> 161f1451
 ) error {
 	request := InputRoomEventsRequest{
 		InputRoomEvents: ires,
