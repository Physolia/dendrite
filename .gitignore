--- conflicted
+++ resolved
@@ -53,7 +53,7 @@
 *.db
 
 # Log files
-*.log* 
+*.log*
 
 # Generated code
 cmd/dendrite-demo-yggdrasil/embed/fs*.go
@@ -61,9 +61,7 @@
 # Test dependencies
 test/wasm/node_modules
 
-<<<<<<< HEAD
 # Ignore complement folder when running locally
-complement
-=======
-media_store/
->>>>>>> 61406a67
+complement/
+
+media_store/