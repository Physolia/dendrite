// Copyright 2017 Vector Creations Ltd
//
// Licensed under the Apache License, Version 2.0 (the "License");
// you may not use this file except in compliance with the License.
// You may obtain a copy of the License at
//
//     http://www.apache.org/licenses/LICENSE-2.0
//
// Unless required by applicable law or agreed to in writing, software
// distributed under the License is distributed on an "AS IS" BASIS,
// WITHOUT WARRANTIES OR CONDITIONS OF ANY KIND, either express or implied.
// See the License for the specific language governing permissions and
// limitations under the License.

package api

import (
	"bytes"
	"encoding/json"
	"fmt"
	"github.com/matrix-org/gomatrixserverlib"
	"net/http"
)

// QueryLatestEventsAndStateRequest is a request to QueryLatestEventsAndState
type QueryLatestEventsAndStateRequest struct {
	// The room ID to query the latest events for.
	RoomID string
	// The state key tuples to fetch from the room current state.
	// If this list is empty or nil then no state events are returned.
	StateToFetch []gomatrixserverlib.StateKeyTuple
}

// QueryLatestEventsAndStateResponse is a response to QueryLatestEventsAndState
type QueryLatestEventsAndStateResponse struct {
	// Copy of the request for debugging.
	QueryLatestEventsAndStateRequest
	// Does the room exist?
	// If the room doesn't exist this will be false and LatestEvents will be empty.
	RoomExists bool
	// The latest events in the room.
	LatestEvents []gomatrixserverlib.EventReference
	// The state events requested.
	// This list will be in an arbitrary order.
	StateEvents []gomatrixserverlib.Event
}

// QueryStateAfterEventsRequest is a request to QueryStateAfterEvents
type QueryStateAfterEventsRequest struct {
	// The room ID to query the state in.
	RoomID string
	// The list of previous events to return the events after.
	PrevEventIDs []string
	// The state key tuples to fetch from the state
	StateToFetch []gomatrixserverlib.StateKeyTuple
}

// QueryStateAfterEventsResponse is a response to QueryStateAfterEvents
type QueryStateAfterEventsResponse struct {
	// Copy of the request for debugging.
	QueryStateAfterEventsRequest
	// Does the room exist on this roomserver?
	// If the room doesn't exist this will be false and StateEvents will be empty.
	RoomExists bool
	// Do all the previous events exist on this roomserver?
	// If some of previous events do not exist this will be false and StateEvents will be empty.
	PrevEventsExist bool
	// The state events requested.
	// This list will be in an arbitrary order.
	StateEvents []gomatrixserverlib.Event
}

// QueryEventsByIDRequest is a request to QueryEventsByID
type QueryEventsByIDRequest struct {
	// The event IDs to look up.
	EventIDs []string
}

// QueryEventsByIDResponse is a response to QueryEventsByID
type QueryEventsByIDResponse struct {
	// Copy of the request for debugging.
	QueryEventsByIDRequest
<<<<<<< HEAD
	// A list of events with the request IDs.
	// If the roomserver does not have a copy of a requested event
	// then it will omit that event from the list.
=======
	// A list of events with the requested IDs.
	// If the roomserver does not have a copy of a requested event
	// then it will omit that event from the list.
	// If the roomserver thinks it has a copy of the event, but
	// fails to read it from the database then it will fail
	// the entire request.
	// This list will be in an arbitrary order.
>>>>>>> ce82158a
	Events []gomatrixserverlib.Event
}

// RoomserverQueryAPI is used to query information from the room server.
type RoomserverQueryAPI interface {
	// Query the latest events and state for a room from the room server.
	QueryLatestEventsAndState(
		request *QueryLatestEventsAndStateRequest,
		response *QueryLatestEventsAndStateResponse,
	) error

	// Query the state after a list of events in a room from the room server.
	QueryStateAfterEvents(
		request *QueryStateAfterEventsRequest,
		response *QueryStateAfterEventsResponse,
	) error

	// Query a list of events by event ID.
	QueryEventsByID(
		request *QueryEventsByIDRequest,
		response *QueryEventsByIDResponse,
	) error
}

// RoomserverQueryLatestEventsAndStatePath is the HTTP path for the QueryLatestEventsAndState API.
const RoomserverQueryLatestEventsAndStatePath = "/api/roomserver/QueryLatestEventsAndState"

// RoomserverQueryStateAfterEventsPath is the HTTP path for the QueryStateAfterEvents API.
const RoomserverQueryStateAfterEventsPath = "/api/roomserver/QueryStateAfterEvents"

// RoomserverQueryEventsByIDPath is the HTTP path for the QueryEventsByID API.
const RoomserverQueryEventsByIDPath = "/api/roomserver/QueryEventsByID"

// NewRoomserverQueryAPIHTTP creates a RoomserverQueryAPI implemented by talking to a HTTP POST API.
// If httpClient is nil then it uses the http.DefaultClient
func NewRoomserverQueryAPIHTTP(roomserverURL string, httpClient *http.Client) RoomserverQueryAPI {
	if httpClient == nil {
		httpClient = http.DefaultClient
	}
	return &httpRoomserverQueryAPI{roomserverURL, *httpClient}
}

type httpRoomserverQueryAPI struct {
	roomserverURL string
	httpClient    http.Client
}

// QueryLatestEventsAndState implements RoomserverQueryAPI
func (h *httpRoomserverQueryAPI) QueryLatestEventsAndState(
	request *QueryLatestEventsAndStateRequest,
	response *QueryLatestEventsAndStateResponse,
) error {
	apiURL := h.roomserverURL + RoomserverQueryLatestEventsAndStatePath
	return postJSON(h.httpClient, apiURL, request, response)
}

// QueryStateAfterEvents implements RoomserverQueryAPI
func (h *httpRoomserverQueryAPI) QueryStateAfterEvents(
	request *QueryStateAfterEventsRequest,
	response *QueryStateAfterEventsResponse,
) error {
	apiURL := h.roomserverURL + RoomserverQueryStateAfterEventsPath
	return postJSON(h.httpClient, apiURL, request, response)
}

// QueryEventsByID implements RoomserverQueryAPI
func (h *httpRoomserverQueryAPI) QueryEventsByID(
	request *QueryEventsByIDRequest,
	response *QueryEventsByIDResponse,
) error {
	apiURL := h.roomserverURL + RoomserverQueryEventsByIDPath
	return postJSON(h.httpClient, apiURL, request, response)
}

func postJSON(httpClient http.Client, apiURL string, request, response interface{}) error {
	jsonBytes, err := json.Marshal(request)
	if err != nil {
		return err
	}
	res, err := httpClient.Post(apiURL, "application/json", bytes.NewReader(jsonBytes))
	if res != nil {
		defer res.Body.Close()
	}
	if err != nil {
		return err
	}
	if res.StatusCode != 200 {
		var errorBody struct {
			Message string `json:"message"`
		}
		if err = json.NewDecoder(res.Body).Decode(&errorBody); err != nil {
			return err
		}
		return fmt.Errorf("api: %d: %s", res.StatusCode, errorBody.Message)
	}
	return json.NewDecoder(res.Body).Decode(response)
}<|MERGE_RESOLUTION|>--- conflicted
+++ resolved
@@ -80,11 +80,6 @@
 type QueryEventsByIDResponse struct {
 	// Copy of the request for debugging.
 	QueryEventsByIDRequest
-<<<<<<< HEAD
-	// A list of events with the request IDs.
-	// If the roomserver does not have a copy of a requested event
-	// then it will omit that event from the list.
-=======
 	// A list of events with the requested IDs.
 	// If the roomserver does not have a copy of a requested event
 	// then it will omit that event from the list.
@@ -92,7 +87,6 @@
 	// fails to read it from the database then it will fail
 	// the entire request.
 	// This list will be in an arbitrary order.
->>>>>>> ce82158a
 	Events []gomatrixserverlib.Event
 }
 
