// Copyright 2020 The Matrix.org Foundation C.I.C.
//
// Licensed under the Apache License, Version 2.0 (the "License");
// you may not use this file except in compliance with the License.
// You may obtain a copy of the License at
//
//     http://www.apache.org/licenses/LICENSE-2.0
//
// Unless required by applicable law or agreed to in writing, software
// distributed under the License is distributed on an "AS IS" BASIS,
// WITHOUT WARRANTIES OR CONDITIONS OF ANY KIND, either express or implied.
// See the License for the specific language governing permissions and
// limitations under the License.

package inthttp

import (
	"context"
	"errors"
	"net/http"

	"github.com/matrix-org/dendrite/internal/httputil"
	"github.com/matrix-org/dendrite/userapi/api"
	"github.com/opentracing/opentracing-go"
)

// HTTP paths for the internal HTTP APIs
const (
	InputAccountDataPath = "/userapi/inputAccountData"

<<<<<<< HEAD
	PerformDeviceCreationPath         = "/userapi/performDeviceCreation"
	PerformAccountCreationPath        = "/userapi/performAccountCreation"
	PerformPasswordUpdatePath         = "/userapi/performPasswordUpdate"
	PerformDeviceDeletionPath         = "/userapi/performDeviceDeletion"
	PerformLastSeenUpdatePath         = "/userapi/performLastSeenUpdate"
	PerformDeviceUpdatePath           = "/userapi/performDeviceUpdate"
	PerformAccountDeactivationPath    = "/userapi/performAccountDeactivation"
	PerformOpenIDTokenCreationPath    = "/userapi/performOpenIDTokenCreation"
	PerformKeyBackupPath              = "/userapi/performKeyBackup"
	PerformPusherSetPath              = "/pushserver/performPusherSet"
	PerformPusherDeletionPath         = "/pushserver/performPusherDeletion"
	PerformPushRulesPutPath           = "/pushserver/performPushRulesPut"
	PerformUpdatePolicyVersionPath    = "/userapi/performUpdatePolicyVersion"
	PerformUpdateServerNoticeRoomPath = "/userapi/performUpdateServerNoticeRoom"

	QueryKeyBackupPath           = "/userapi/queryKeyBackup"
	QueryProfilePath             = "/userapi/queryProfile"
	QueryAccessTokenPath         = "/userapi/queryAccessToken"
	QueryDevicesPath             = "/userapi/queryDevices"
	QueryAccountDataPath         = "/userapi/queryAccountData"
	QueryDeviceInfosPath         = "/userapi/queryDeviceInfos"
	QuerySearchProfilesPath      = "/userapi/querySearchProfiles"
	QueryOpenIDTokenPath         = "/userapi/queryOpenIDToken"
	QueryPushersPath             = "/pushserver/queryPushers"
	QueryPushRulesPath           = "/pushserver/queryPushRules"
	QueryNotificationsPath       = "/pushserver/queryNotifications"
	QueryPolicyVersionPath       = "/userapi/queryPolicyVersion"
	QueryOutdatedPolicyUsersPath = "/userapi/queryOutdatedPolicy"
	QueryServerNoticeRoomPath    = "/userapi/queryServerNoticeRoom"
=======
	PerformDeviceCreationPath          = "/userapi/performDeviceCreation"
	PerformAccountCreationPath         = "/userapi/performAccountCreation"
	PerformPasswordUpdatePath          = "/userapi/performPasswordUpdate"
	PerformDeviceDeletionPath          = "/userapi/performDeviceDeletion"
	PerformLastSeenUpdatePath          = "/userapi/performLastSeenUpdate"
	PerformDeviceUpdatePath            = "/userapi/performDeviceUpdate"
	PerformAccountDeactivationPath     = "/userapi/performAccountDeactivation"
	PerformOpenIDTokenCreationPath     = "/userapi/performOpenIDTokenCreation"
	PerformKeyBackupPath               = "/userapi/performKeyBackup"
	PerformPusherSetPath               = "/pushserver/performPusherSet"
	PerformPusherDeletionPath          = "/pushserver/performPusherDeletion"
	PerformPushRulesPutPath            = "/pushserver/performPushRulesPut"
	PerformSetAvatarURLPath            = "/userapi/performSetAvatarURL"
	PerformSetDisplayNamePath          = "/userapi/performSetDisplayName"
	PerformForgetThreePIDPath          = "/userapi/performForgetThreePID"
	PerformSaveThreePIDAssociationPath = "/userapi/performSaveThreePIDAssociation"

	QueryKeyBackupPath             = "/userapi/queryKeyBackup"
	QueryProfilePath               = "/userapi/queryProfile"
	QueryAccessTokenPath           = "/userapi/queryAccessToken"
	QueryDevicesPath               = "/userapi/queryDevices"
	QueryAccountDataPath           = "/userapi/queryAccountData"
	QueryDeviceInfosPath           = "/userapi/queryDeviceInfos"
	QuerySearchProfilesPath        = "/userapi/querySearchProfiles"
	QueryOpenIDTokenPath           = "/userapi/queryOpenIDToken"
	QueryPushersPath               = "/pushserver/queryPushers"
	QueryPushRulesPath             = "/pushserver/queryPushRules"
	QueryNotificationsPath         = "/pushserver/queryNotifications"
	QueryNumericLocalpartPath      = "/userapi/queryNumericLocalpart"
	QueryAccountAvailabilityPath   = "/userapi/queryAccountAvailability"
	QueryAccountByPasswordPath     = "/userapi/queryAccountByPassword"
	QueryLocalpartForThreePIDPath  = "/userapi/queryLocalpartForThreePID"
	QueryThreePIDsForLocalpartPath = "/userapi/queryThreePIDsForLocalpart"
>>>>>>> 08d995d8
)

// NewUserAPIClient creates a UserInternalAPI implemented by talking to a HTTP POST API.
// If httpClient is nil an error is returned
func NewUserAPIClient(
	apiURL string,
	httpClient *http.Client,
) (api.UserInternalAPI, error) {
	if httpClient == nil {
		return nil, errors.New("NewUserAPIClient: httpClient is <nil>")
	}
	return &httpUserInternalAPI{
		apiURL:     apiURL,
		httpClient: httpClient,
	}, nil
}

type httpUserInternalAPI struct {
	apiURL     string
	httpClient *http.Client
}

func (h *httpUserInternalAPI) InputAccountData(ctx context.Context, req *api.InputAccountDataRequest, res *api.InputAccountDataResponse) error {
	span, ctx := opentracing.StartSpanFromContext(ctx, "InputAccountData")
	defer span.Finish()

	apiURL := h.apiURL + InputAccountDataPath
	return httputil.PostJSON(ctx, span, h.httpClient, apiURL, req, res)
}

func (h *httpUserInternalAPI) PerformAccountCreation(
	ctx context.Context,
	request *api.PerformAccountCreationRequest,
	response *api.PerformAccountCreationResponse,
) error {
	span, ctx := opentracing.StartSpanFromContext(ctx, "PerformAccountCreation")
	defer span.Finish()

	apiURL := h.apiURL + PerformAccountCreationPath
	return httputil.PostJSON(ctx, span, h.httpClient, apiURL, request, response)
}

func (h *httpUserInternalAPI) PerformPasswordUpdate(
	ctx context.Context,
	request *api.PerformPasswordUpdateRequest,
	response *api.PerformPasswordUpdateResponse,
) error {
	span, ctx := opentracing.StartSpanFromContext(ctx, "PerformPasswordUpdate")
	defer span.Finish()

	apiURL := h.apiURL + PerformPasswordUpdatePath
	return httputil.PostJSON(ctx, span, h.httpClient, apiURL, request, response)
}

func (h *httpUserInternalAPI) PerformDeviceCreation(
	ctx context.Context,
	request *api.PerformDeviceCreationRequest,
	response *api.PerformDeviceCreationResponse,
) error {
	span, ctx := opentracing.StartSpanFromContext(ctx, "PerformDeviceCreation")
	defer span.Finish()

	apiURL := h.apiURL + PerformDeviceCreationPath
	return httputil.PostJSON(ctx, span, h.httpClient, apiURL, request, response)
}

func (h *httpUserInternalAPI) PerformDeviceDeletion(
	ctx context.Context,
	request *api.PerformDeviceDeletionRequest,
	response *api.PerformDeviceDeletionResponse,
) error {
	span, ctx := opentracing.StartSpanFromContext(ctx, "PerformDeviceDeletion")
	defer span.Finish()

	apiURL := h.apiURL + PerformDeviceDeletionPath
	return httputil.PostJSON(ctx, span, h.httpClient, apiURL, request, response)
}

func (h *httpUserInternalAPI) PerformLastSeenUpdate(
	ctx context.Context,
	req *api.PerformLastSeenUpdateRequest,
	res *api.PerformLastSeenUpdateResponse,
) error {
	span, ctx := opentracing.StartSpanFromContext(ctx, "PerformLastSeen")
	defer span.Finish()

	apiURL := h.apiURL + PerformLastSeenUpdatePath
	return httputil.PostJSON(ctx, span, h.httpClient, apiURL, req, res)
}

func (h *httpUserInternalAPI) PerformDeviceUpdate(ctx context.Context, req *api.PerformDeviceUpdateRequest, res *api.PerformDeviceUpdateResponse) error {
	span, ctx := opentracing.StartSpanFromContext(ctx, "PerformDeviceUpdate")
	defer span.Finish()

	apiURL := h.apiURL + PerformDeviceUpdatePath
	return httputil.PostJSON(ctx, span, h.httpClient, apiURL, req, res)
}

func (h *httpUserInternalAPI) PerformAccountDeactivation(ctx context.Context, req *api.PerformAccountDeactivationRequest, res *api.PerformAccountDeactivationResponse) error {
	span, ctx := opentracing.StartSpanFromContext(ctx, "PerformAccountDeactivation")
	defer span.Finish()

	apiURL := h.apiURL + PerformAccountDeactivationPath
	return httputil.PostJSON(ctx, span, h.httpClient, apiURL, req, res)
}

func (h *httpUserInternalAPI) PerformOpenIDTokenCreation(ctx context.Context, request *api.PerformOpenIDTokenCreationRequest, response *api.PerformOpenIDTokenCreationResponse) error {
	span, ctx := opentracing.StartSpanFromContext(ctx, "PerformOpenIDTokenCreation")
	defer span.Finish()

	apiURL := h.apiURL + PerformOpenIDTokenCreationPath
	return httputil.PostJSON(ctx, span, h.httpClient, apiURL, request, response)
}

func (h *httpUserInternalAPI) QueryProfile(
	ctx context.Context,
	request *api.QueryProfileRequest,
	response *api.QueryProfileResponse,
) error {
	span, ctx := opentracing.StartSpanFromContext(ctx, "QueryProfile")
	defer span.Finish()

	apiURL := h.apiURL + QueryProfilePath
	return httputil.PostJSON(ctx, span, h.httpClient, apiURL, request, response)
}

func (h *httpUserInternalAPI) QueryDeviceInfos(
	ctx context.Context,
	request *api.QueryDeviceInfosRequest,
	response *api.QueryDeviceInfosResponse,
) error {
	span, ctx := opentracing.StartSpanFromContext(ctx, "QueryDeviceInfos")
	defer span.Finish()

	apiURL := h.apiURL + QueryDeviceInfosPath
	return httputil.PostJSON(ctx, span, h.httpClient, apiURL, request, response)
}

func (h *httpUserInternalAPI) QueryAccessToken(
	ctx context.Context,
	request *api.QueryAccessTokenRequest,
	response *api.QueryAccessTokenResponse,
) error {
	span, ctx := opentracing.StartSpanFromContext(ctx, "QueryAccessToken")
	defer span.Finish()

	apiURL := h.apiURL + QueryAccessTokenPath
	return httputil.PostJSON(ctx, span, h.httpClient, apiURL, request, response)
}

func (h *httpUserInternalAPI) QueryDevices(ctx context.Context, req *api.QueryDevicesRequest, res *api.QueryDevicesResponse) error {
	span, ctx := opentracing.StartSpanFromContext(ctx, "QueryDevices")
	defer span.Finish()

	apiURL := h.apiURL + QueryDevicesPath
	return httputil.PostJSON(ctx, span, h.httpClient, apiURL, req, res)
}

func (h *httpUserInternalAPI) QueryAccountData(ctx context.Context, req *api.QueryAccountDataRequest, res *api.QueryAccountDataResponse) error {
	span, ctx := opentracing.StartSpanFromContext(ctx, "QueryAccountData")
	defer span.Finish()

	apiURL := h.apiURL + QueryAccountDataPath
	return httputil.PostJSON(ctx, span, h.httpClient, apiURL, req, res)
}

func (h *httpUserInternalAPI) QuerySearchProfiles(ctx context.Context, req *api.QuerySearchProfilesRequest, res *api.QuerySearchProfilesResponse) error {
	span, ctx := opentracing.StartSpanFromContext(ctx, "QuerySearchProfiles")
	defer span.Finish()

	apiURL := h.apiURL + QuerySearchProfilesPath
	return httputil.PostJSON(ctx, span, h.httpClient, apiURL, req, res)
}

func (h *httpUserInternalAPI) QueryOpenIDToken(ctx context.Context, req *api.QueryOpenIDTokenRequest, res *api.QueryOpenIDTokenResponse) error {
	span, ctx := opentracing.StartSpanFromContext(ctx, "QueryOpenIDToken")
	defer span.Finish()

	apiURL := h.apiURL + QueryOpenIDTokenPath
	return httputil.PostJSON(ctx, span, h.httpClient, apiURL, req, res)
}

func (h *httpUserInternalAPI) PerformKeyBackup(ctx context.Context, req *api.PerformKeyBackupRequest, res *api.PerformKeyBackupResponse) error {
	span, ctx := opentracing.StartSpanFromContext(ctx, "PerformKeyBackup")
	defer span.Finish()

	apiURL := h.apiURL + PerformKeyBackupPath
	err := httputil.PostJSON(ctx, span, h.httpClient, apiURL, req, res)
	if err != nil {
		res.Error = err.Error()
	}
	return nil
}
func (h *httpUserInternalAPI) QueryKeyBackup(ctx context.Context, req *api.QueryKeyBackupRequest, res *api.QueryKeyBackupResponse) {
	span, ctx := opentracing.StartSpanFromContext(ctx, "QueryKeyBackup")
	defer span.Finish()

	apiURL := h.apiURL + QueryKeyBackupPath
	err := httputil.PostJSON(ctx, span, h.httpClient, apiURL, req, res)
	if err != nil {
		res.Error = err.Error()
	}
}

func (h *httpUserInternalAPI) QueryNotifications(ctx context.Context, req *api.QueryNotificationsRequest, res *api.QueryNotificationsResponse) error {
	span, ctx := opentracing.StartSpanFromContext(ctx, "QueryNotifications")
	defer span.Finish()

	return httputil.PostJSON(ctx, span, h.httpClient, h.apiURL+QueryNotificationsPath, req, res)
}

func (h *httpUserInternalAPI) PerformPusherSet(
	ctx context.Context,
	request *api.PerformPusherSetRequest,
	response *struct{},
) error {
	span, ctx := opentracing.StartSpanFromContext(ctx, "PerformPusherSet")
	defer span.Finish()

	apiURL := h.apiURL + PerformPusherSetPath
	return httputil.PostJSON(ctx, span, h.httpClient, apiURL, request, response)
}

func (h *httpUserInternalAPI) PerformPusherDeletion(ctx context.Context, req *api.PerformPusherDeletionRequest, res *struct{}) error {
	span, ctx := opentracing.StartSpanFromContext(ctx, "PerformPusherDeletion")
	defer span.Finish()

	apiURL := h.apiURL + PerformPusherDeletionPath
	return httputil.PostJSON(ctx, span, h.httpClient, apiURL, req, res)
}

func (h *httpUserInternalAPI) QueryPushers(ctx context.Context, req *api.QueryPushersRequest, res *api.QueryPushersResponse) error {
	span, ctx := opentracing.StartSpanFromContext(ctx, "QueryPushers")
	defer span.Finish()

	apiURL := h.apiURL + QueryPushersPath
	return httputil.PostJSON(ctx, span, h.httpClient, apiURL, req, res)
}

func (h *httpUserInternalAPI) PerformPushRulesPut(
	ctx context.Context,
	request *api.PerformPushRulesPutRequest,
	response *struct{},
) error {
	span, ctx := opentracing.StartSpanFromContext(ctx, "PerformPushRulesPut")
	defer span.Finish()

	apiURL := h.apiURL + PerformPushRulesPutPath
	return httputil.PostJSON(ctx, span, h.httpClient, apiURL, request, response)
}

func (h *httpUserInternalAPI) QueryPushRules(ctx context.Context, req *api.QueryPushRulesRequest, res *api.QueryPushRulesResponse) error {
	span, ctx := opentracing.StartSpanFromContext(ctx, "QueryPushRules")
	defer span.Finish()

	apiURL := h.apiURL + QueryPushRulesPath
	return httputil.PostJSON(ctx, span, h.httpClient, apiURL, req, res)
}

<<<<<<< HEAD
func (h *httpUserInternalAPI) QueryPolicyVersion(ctx context.Context, req *api.QueryPolicyVersionRequest, res *api.QueryPolicyVersionResponse) error {
	span, ctx := opentracing.StartSpanFromContext(ctx, "QueryPolicyVersion")
	defer span.Finish()

	apiURL := h.apiURL + QueryPolicyVersionPath
	return httputil.PostJSON(ctx, span, h.httpClient, apiURL, req, res)
}

func (h *httpUserInternalAPI) QueryOutdatedPolicy(ctx context.Context, req *api.QueryOutdatedPolicyRequest, res *api.QueryOutdatedPolicyResponse) error {
	span, ctx := opentracing.StartSpanFromContext(ctx, "QueryOutdatedPolicy")
	defer span.Finish()

	apiURL := h.apiURL + QueryOutdatedPolicyUsersPath
	return httputil.PostJSON(ctx, span, h.httpClient, apiURL, req, res)
}

func (h *httpUserInternalAPI) PerformUpdatePolicyVersion(ctx context.Context, req *api.UpdatePolicyVersionRequest, res *api.UpdatePolicyVersionResponse) error {
	span, ctx := opentracing.StartSpanFromContext(ctx, "PerformUpdatePolicyVersion")
	defer span.Finish()

	apiURL := h.apiURL + PerformUpdatePolicyVersionPath
	return httputil.PostJSON(ctx, span, h.httpClient, apiURL, req, res)
}

func (h *httpUserInternalAPI) SelectServerNoticeRoomID(ctx context.Context, req *api.QueryServerNoticeRoomRequest, res *api.QueryServerNoticeRoomResponse) (err error) {
	span, ctx := opentracing.StartSpanFromContext(ctx, "SelectServerNoticeRoomID")
	defer span.Finish()

	apiURL := h.apiURL + QueryServerNoticeRoomPath
	return httputil.PostJSON(ctx, span, h.httpClient, apiURL, req, res)
}

func (h *httpUserInternalAPI) UpdateServerNoticeRoomID(ctx context.Context, req *api.UpdateServerNoticeRoomRequest, res *api.UpdateServerNoticeRoomResponse) (err error) {
	span, ctx := opentracing.StartSpanFromContext(ctx, "UpdateServerNoticeRoomID")
	defer span.Finish()

	apiURL := h.apiURL + PerformUpdateServerNoticeRoomPath
=======
func (h *httpUserInternalAPI) SetAvatarURL(ctx context.Context, req *api.PerformSetAvatarURLRequest, res *api.PerformSetAvatarURLResponse) error {
	span, ctx := opentracing.StartSpanFromContext(ctx, PerformSetAvatarURLPath)
	defer span.Finish()

	apiURL := h.apiURL + PerformSetAvatarURLPath
	return httputil.PostJSON(ctx, span, h.httpClient, apiURL, req, res)
}

func (h *httpUserInternalAPI) QueryNumericLocalpart(ctx context.Context, res *api.QueryNumericLocalpartResponse) error {
	span, ctx := opentracing.StartSpanFromContext(ctx, QueryNumericLocalpartPath)
	defer span.Finish()

	apiURL := h.apiURL + QueryNumericLocalpartPath
	return httputil.PostJSON(ctx, span, h.httpClient, apiURL, struct{}{}, res)
}

func (h *httpUserInternalAPI) QueryAccountAvailability(ctx context.Context, req *api.QueryAccountAvailabilityRequest, res *api.QueryAccountAvailabilityResponse) error {
	span, ctx := opentracing.StartSpanFromContext(ctx, QueryAccountAvailabilityPath)
	defer span.Finish()

	apiURL := h.apiURL + QueryAccountAvailabilityPath
	return httputil.PostJSON(ctx, span, h.httpClient, apiURL, req, res)
}

func (h *httpUserInternalAPI) QueryAccountByPassword(ctx context.Context, req *api.QueryAccountByPasswordRequest, res *api.QueryAccountByPasswordResponse) error {
	span, ctx := opentracing.StartSpanFromContext(ctx, QueryAccountByPasswordPath)
	defer span.Finish()

	apiURL := h.apiURL + QueryAccountByPasswordPath
	return httputil.PostJSON(ctx, span, h.httpClient, apiURL, req, res)
}

func (h *httpUserInternalAPI) SetDisplayName(ctx context.Context, req *api.PerformUpdateDisplayNameRequest, res *struct{}) error {
	span, ctx := opentracing.StartSpanFromContext(ctx, PerformSetDisplayNamePath)
	defer span.Finish()

	apiURL := h.apiURL + PerformSetDisplayNamePath
	return httputil.PostJSON(ctx, span, h.httpClient, apiURL, req, res)
}

func (h *httpUserInternalAPI) QueryLocalpartForThreePID(ctx context.Context, req *api.QueryLocalpartForThreePIDRequest, res *api.QueryLocalpartForThreePIDResponse) error {
	span, ctx := opentracing.StartSpanFromContext(ctx, QueryLocalpartForThreePIDPath)
	defer span.Finish()

	apiURL := h.apiURL + QueryLocalpartForThreePIDPath
	return httputil.PostJSON(ctx, span, h.httpClient, apiURL, req, res)
}

func (h *httpUserInternalAPI) QueryThreePIDsForLocalpart(ctx context.Context, req *api.QueryThreePIDsForLocalpartRequest, res *api.QueryThreePIDsForLocalpartResponse) error {
	span, ctx := opentracing.StartSpanFromContext(ctx, QueryThreePIDsForLocalpartPath)
	defer span.Finish()

	apiURL := h.apiURL + QueryThreePIDsForLocalpartPath
	return httputil.PostJSON(ctx, span, h.httpClient, apiURL, req, res)
}

func (h *httpUserInternalAPI) PerformForgetThreePID(ctx context.Context, req *api.PerformForgetThreePIDRequest, res *struct{}) error {
	span, ctx := opentracing.StartSpanFromContext(ctx, PerformForgetThreePIDPath)
	defer span.Finish()

	apiURL := h.apiURL + PerformForgetThreePIDPath
	return httputil.PostJSON(ctx, span, h.httpClient, apiURL, req, res)
}

func (h *httpUserInternalAPI) PerformSaveThreePIDAssociation(ctx context.Context, req *api.PerformSaveThreePIDAssociationRequest, res *struct{}) error {
	span, ctx := opentracing.StartSpanFromContext(ctx, PerformSaveThreePIDAssociationPath)
	defer span.Finish()

	apiURL := h.apiURL + PerformSaveThreePIDAssociationPath
>>>>>>> 08d995d8
	return httputil.PostJSON(ctx, span, h.httpClient, apiURL, req, res)
}<|MERGE_RESOLUTION|>--- conflicted
+++ resolved
@@ -28,37 +28,6 @@
 const (
 	InputAccountDataPath = "/userapi/inputAccountData"
 
-<<<<<<< HEAD
-	PerformDeviceCreationPath         = "/userapi/performDeviceCreation"
-	PerformAccountCreationPath        = "/userapi/performAccountCreation"
-	PerformPasswordUpdatePath         = "/userapi/performPasswordUpdate"
-	PerformDeviceDeletionPath         = "/userapi/performDeviceDeletion"
-	PerformLastSeenUpdatePath         = "/userapi/performLastSeenUpdate"
-	PerformDeviceUpdatePath           = "/userapi/performDeviceUpdate"
-	PerformAccountDeactivationPath    = "/userapi/performAccountDeactivation"
-	PerformOpenIDTokenCreationPath    = "/userapi/performOpenIDTokenCreation"
-	PerformKeyBackupPath              = "/userapi/performKeyBackup"
-	PerformPusherSetPath              = "/pushserver/performPusherSet"
-	PerformPusherDeletionPath         = "/pushserver/performPusherDeletion"
-	PerformPushRulesPutPath           = "/pushserver/performPushRulesPut"
-	PerformUpdatePolicyVersionPath    = "/userapi/performUpdatePolicyVersion"
-	PerformUpdateServerNoticeRoomPath = "/userapi/performUpdateServerNoticeRoom"
-
-	QueryKeyBackupPath           = "/userapi/queryKeyBackup"
-	QueryProfilePath             = "/userapi/queryProfile"
-	QueryAccessTokenPath         = "/userapi/queryAccessToken"
-	QueryDevicesPath             = "/userapi/queryDevices"
-	QueryAccountDataPath         = "/userapi/queryAccountData"
-	QueryDeviceInfosPath         = "/userapi/queryDeviceInfos"
-	QuerySearchProfilesPath      = "/userapi/querySearchProfiles"
-	QueryOpenIDTokenPath         = "/userapi/queryOpenIDToken"
-	QueryPushersPath             = "/pushserver/queryPushers"
-	QueryPushRulesPath           = "/pushserver/queryPushRules"
-	QueryNotificationsPath       = "/pushserver/queryNotifications"
-	QueryPolicyVersionPath       = "/userapi/queryPolicyVersion"
-	QueryOutdatedPolicyUsersPath = "/userapi/queryOutdatedPolicy"
-	QueryServerNoticeRoomPath    = "/userapi/queryServerNoticeRoom"
-=======
 	PerformDeviceCreationPath          = "/userapi/performDeviceCreation"
 	PerformAccountCreationPath         = "/userapi/performAccountCreation"
 	PerformPasswordUpdatePath          = "/userapi/performPasswordUpdate"
@@ -75,6 +44,8 @@
 	PerformSetDisplayNamePath          = "/userapi/performSetDisplayName"
 	PerformForgetThreePIDPath          = "/userapi/performForgetThreePID"
 	PerformSaveThreePIDAssociationPath = "/userapi/performSaveThreePIDAssociation"
+	PerformUpdatePolicyVersionPath     = "/userapi/performUpdatePolicyVersion"
+	PerformUpdateServerNoticeRoomPath  = "/userapi/performUpdateServerNoticeRoom"
 
 	QueryKeyBackupPath             = "/userapi/queryKeyBackup"
 	QueryProfilePath               = "/userapi/queryProfile"
@@ -92,7 +63,9 @@
 	QueryAccountByPasswordPath     = "/userapi/queryAccountByPassword"
 	QueryLocalpartForThreePIDPath  = "/userapi/queryLocalpartForThreePID"
 	QueryThreePIDsForLocalpartPath = "/userapi/queryThreePIDsForLocalpart"
->>>>>>> 08d995d8
+	QueryPolicyVersionPath         = "/userapi/queryPolicyVersion"
+	QueryOutdatedPolicyUsersPath   = "/userapi/queryOutdatedPolicy"
+	QueryServerNoticeRoomPath      = "/userapi/queryServerNoticeRoom"
 )
 
 // NewUserAPIClient creates a UserInternalAPI implemented by talking to a HTTP POST API.
@@ -352,7 +325,78 @@
 	return httputil.PostJSON(ctx, span, h.httpClient, apiURL, req, res)
 }
 
-<<<<<<< HEAD
+func (h *httpUserInternalAPI) SetAvatarURL(ctx context.Context, req *api.PerformSetAvatarURLRequest, res *api.PerformSetAvatarURLResponse) error {
+	span, ctx := opentracing.StartSpanFromContext(ctx, PerformSetAvatarURLPath)
+	defer span.Finish()
+
+	apiURL := h.apiURL + PerformSetAvatarURLPath
+	return httputil.PostJSON(ctx, span, h.httpClient, apiURL, req, res)
+}
+
+func (h *httpUserInternalAPI) QueryNumericLocalpart(ctx context.Context, res *api.QueryNumericLocalpartResponse) error {
+	span, ctx := opentracing.StartSpanFromContext(ctx, QueryNumericLocalpartPath)
+	defer span.Finish()
+
+	apiURL := h.apiURL + QueryNumericLocalpartPath
+	return httputil.PostJSON(ctx, span, h.httpClient, apiURL, struct{}{}, res)
+}
+
+func (h *httpUserInternalAPI) QueryAccountAvailability(ctx context.Context, req *api.QueryAccountAvailabilityRequest, res *api.QueryAccountAvailabilityResponse) error {
+	span, ctx := opentracing.StartSpanFromContext(ctx, QueryAccountAvailabilityPath)
+	defer span.Finish()
+
+	apiURL := h.apiURL + QueryAccountAvailabilityPath
+	return httputil.PostJSON(ctx, span, h.httpClient, apiURL, req, res)
+}
+
+func (h *httpUserInternalAPI) QueryAccountByPassword(ctx context.Context, req *api.QueryAccountByPasswordRequest, res *api.QueryAccountByPasswordResponse) error {
+	span, ctx := opentracing.StartSpanFromContext(ctx, QueryAccountByPasswordPath)
+	defer span.Finish()
+
+	apiURL := h.apiURL + QueryAccountByPasswordPath
+	return httputil.PostJSON(ctx, span, h.httpClient, apiURL, req, res)
+}
+
+func (h *httpUserInternalAPI) SetDisplayName(ctx context.Context, req *api.PerformUpdateDisplayNameRequest, res *struct{}) error {
+	span, ctx := opentracing.StartSpanFromContext(ctx, PerformSetDisplayNamePath)
+	defer span.Finish()
+
+	apiURL := h.apiURL + PerformSetDisplayNamePath
+	return httputil.PostJSON(ctx, span, h.httpClient, apiURL, req, res)
+}
+
+func (h *httpUserInternalAPI) QueryLocalpartForThreePID(ctx context.Context, req *api.QueryLocalpartForThreePIDRequest, res *api.QueryLocalpartForThreePIDResponse) error {
+	span, ctx := opentracing.StartSpanFromContext(ctx, QueryLocalpartForThreePIDPath)
+	defer span.Finish()
+
+	apiURL := h.apiURL + QueryLocalpartForThreePIDPath
+	return httputil.PostJSON(ctx, span, h.httpClient, apiURL, req, res)
+}
+
+func (h *httpUserInternalAPI) QueryThreePIDsForLocalpart(ctx context.Context, req *api.QueryThreePIDsForLocalpartRequest, res *api.QueryThreePIDsForLocalpartResponse) error {
+	span, ctx := opentracing.StartSpanFromContext(ctx, QueryThreePIDsForLocalpartPath)
+	defer span.Finish()
+
+	apiURL := h.apiURL + QueryThreePIDsForLocalpartPath
+	return httputil.PostJSON(ctx, span, h.httpClient, apiURL, req, res)
+}
+
+func (h *httpUserInternalAPI) PerformForgetThreePID(ctx context.Context, req *api.PerformForgetThreePIDRequest, res *struct{}) error {
+	span, ctx := opentracing.StartSpanFromContext(ctx, PerformForgetThreePIDPath)
+	defer span.Finish()
+
+	apiURL := h.apiURL + PerformForgetThreePIDPath
+	return httputil.PostJSON(ctx, span, h.httpClient, apiURL, req, res)
+}
+
+func (h *httpUserInternalAPI) PerformSaveThreePIDAssociation(ctx context.Context, req *api.PerformSaveThreePIDAssociationRequest, res *struct{}) error {
+	span, ctx := opentracing.StartSpanFromContext(ctx, PerformSaveThreePIDAssociationPath)
+	defer span.Finish()
+
+	apiURL := h.apiURL + PerformSaveThreePIDAssociationPath
+	return httputil.PostJSON(ctx, span, h.httpClient, apiURL, req, res)
+}
+
 func (h *httpUserInternalAPI) QueryPolicyVersion(ctx context.Context, req *api.QueryPolicyVersionRequest, res *api.QueryPolicyVersionResponse) error {
 	span, ctx := opentracing.StartSpanFromContext(ctx, "QueryPolicyVersion")
 	defer span.Finish()
@@ -390,76 +434,5 @@
 	defer span.Finish()
 
 	apiURL := h.apiURL + PerformUpdateServerNoticeRoomPath
-=======
-func (h *httpUserInternalAPI) SetAvatarURL(ctx context.Context, req *api.PerformSetAvatarURLRequest, res *api.PerformSetAvatarURLResponse) error {
-	span, ctx := opentracing.StartSpanFromContext(ctx, PerformSetAvatarURLPath)
-	defer span.Finish()
-
-	apiURL := h.apiURL + PerformSetAvatarURLPath
-	return httputil.PostJSON(ctx, span, h.httpClient, apiURL, req, res)
-}
-
-func (h *httpUserInternalAPI) QueryNumericLocalpart(ctx context.Context, res *api.QueryNumericLocalpartResponse) error {
-	span, ctx := opentracing.StartSpanFromContext(ctx, QueryNumericLocalpartPath)
-	defer span.Finish()
-
-	apiURL := h.apiURL + QueryNumericLocalpartPath
-	return httputil.PostJSON(ctx, span, h.httpClient, apiURL, struct{}{}, res)
-}
-
-func (h *httpUserInternalAPI) QueryAccountAvailability(ctx context.Context, req *api.QueryAccountAvailabilityRequest, res *api.QueryAccountAvailabilityResponse) error {
-	span, ctx := opentracing.StartSpanFromContext(ctx, QueryAccountAvailabilityPath)
-	defer span.Finish()
-
-	apiURL := h.apiURL + QueryAccountAvailabilityPath
-	return httputil.PostJSON(ctx, span, h.httpClient, apiURL, req, res)
-}
-
-func (h *httpUserInternalAPI) QueryAccountByPassword(ctx context.Context, req *api.QueryAccountByPasswordRequest, res *api.QueryAccountByPasswordResponse) error {
-	span, ctx := opentracing.StartSpanFromContext(ctx, QueryAccountByPasswordPath)
-	defer span.Finish()
-
-	apiURL := h.apiURL + QueryAccountByPasswordPath
-	return httputil.PostJSON(ctx, span, h.httpClient, apiURL, req, res)
-}
-
-func (h *httpUserInternalAPI) SetDisplayName(ctx context.Context, req *api.PerformUpdateDisplayNameRequest, res *struct{}) error {
-	span, ctx := opentracing.StartSpanFromContext(ctx, PerformSetDisplayNamePath)
-	defer span.Finish()
-
-	apiURL := h.apiURL + PerformSetDisplayNamePath
-	return httputil.PostJSON(ctx, span, h.httpClient, apiURL, req, res)
-}
-
-func (h *httpUserInternalAPI) QueryLocalpartForThreePID(ctx context.Context, req *api.QueryLocalpartForThreePIDRequest, res *api.QueryLocalpartForThreePIDResponse) error {
-	span, ctx := opentracing.StartSpanFromContext(ctx, QueryLocalpartForThreePIDPath)
-	defer span.Finish()
-
-	apiURL := h.apiURL + QueryLocalpartForThreePIDPath
-	return httputil.PostJSON(ctx, span, h.httpClient, apiURL, req, res)
-}
-
-func (h *httpUserInternalAPI) QueryThreePIDsForLocalpart(ctx context.Context, req *api.QueryThreePIDsForLocalpartRequest, res *api.QueryThreePIDsForLocalpartResponse) error {
-	span, ctx := opentracing.StartSpanFromContext(ctx, QueryThreePIDsForLocalpartPath)
-	defer span.Finish()
-
-	apiURL := h.apiURL + QueryThreePIDsForLocalpartPath
-	return httputil.PostJSON(ctx, span, h.httpClient, apiURL, req, res)
-}
-
-func (h *httpUserInternalAPI) PerformForgetThreePID(ctx context.Context, req *api.PerformForgetThreePIDRequest, res *struct{}) error {
-	span, ctx := opentracing.StartSpanFromContext(ctx, PerformForgetThreePIDPath)
-	defer span.Finish()
-
-	apiURL := h.apiURL + PerformForgetThreePIDPath
-	return httputil.PostJSON(ctx, span, h.httpClient, apiURL, req, res)
-}
-
-func (h *httpUserInternalAPI) PerformSaveThreePIDAssociation(ctx context.Context, req *api.PerformSaveThreePIDAssociationRequest, res *struct{}) error {
-	span, ctx := opentracing.StartSpanFromContext(ctx, PerformSaveThreePIDAssociationPath)
-	defer span.Finish()
-
-	apiURL := h.apiURL + PerformSaveThreePIDAssociationPath
->>>>>>> 08d995d8
 	return httputil.PostJSON(ctx, span, h.httpClient, apiURL, req, res)
 }