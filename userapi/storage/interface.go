// Copyright 2020 The Matrix.org Foundation C.I.C.
//
// Licensed under the Apache License, Version 2.0 (the "License");
// you may not use this file except in compliance with the License.
// You may obtain a copy of the License at
//
//     http://www.apache.org/licenses/LICENSE-2.0
//
// Unless required by applicable law or agreed to in writing, software
// distributed under the License is distributed on an "AS IS" BASIS,
// WITHOUT WARRANTIES OR CONDITIONS OF ANY KIND, either express or implied.
// See the License for the specific language governing permissions and
// limitations under the License.

package storage

import (
	"context"
	"encoding/json"
	"errors"

	"github.com/matrix-org/dendrite/clientapi/auth/authtypes"
	"github.com/matrix-org/dendrite/userapi/api"
	"github.com/matrix-org/dendrite/userapi/storage/tables"
)

type Database interface {
	GetAccountByPassword(ctx context.Context, localpart, plaintextPassword string) (*api.Account, error)
	GetProfileByLocalpart(ctx context.Context, localpart string) (*authtypes.Profile, error)
	SetPassword(ctx context.Context, localpart string, plaintextPassword string) error
	SetAvatarURL(ctx context.Context, localpart string, avatarURL string) error
	SetDisplayName(ctx context.Context, localpart string, displayName string) error
	// CreateAccount makes a new account with the given login name and password, and creates an empty profile
	// for this account. If no password is supplied, the account will be a passwordless account. If the
	// account already exists, it will return nil, ErrUserExists.
	CreateAccount(ctx context.Context, localpart string, plaintextPassword string, appserviceID string, accountType api.AccountType) (*api.Account, error)
	SaveAccountData(ctx context.Context, localpart, roomID, dataType string, content json.RawMessage) error
	GetAccountData(ctx context.Context, localpart string) (global map[string]json.RawMessage, rooms map[string]map[string]json.RawMessage, err error)
	// GetAccountDataByType returns account data matching a given
	// localpart, room ID and type.
	// If no account data could be found, returns nil
	// Returns an error if there was an issue with the retrieval
	GetAccountDataByType(ctx context.Context, localpart, roomID, dataType string) (data json.RawMessage, err error)
	GetNewNumericLocalpart(ctx context.Context) (int64, error)
	SaveThreePIDAssociation(ctx context.Context, threepid, localpart, medium string) (err error)
	RemoveThreePIDAssociation(ctx context.Context, threepid string, medium string) (err error)
	GetLocalpartForThreePID(ctx context.Context, threepid string, medium string) (localpart string, err error)
	GetThreePIDsForLocalpart(ctx context.Context, localpart string) (threepids []authtypes.ThreePID, err error)
	CheckAccountAvailability(ctx context.Context, localpart string) (bool, error)
	GetAccountByLocalpart(ctx context.Context, localpart string) (*api.Account, error)
	SearchProfiles(ctx context.Context, searchString string, limit int) ([]authtypes.Profile, error)
	DeactivateAccount(ctx context.Context, localpart string) (err error)
	CreateOpenIDToken(ctx context.Context, token, localpart string) (exp int64, err error)
	GetOpenIDTokenAttributes(ctx context.Context, token string) (*api.OpenIDTokenAttributes, error)

	// Key backups
	CreateKeyBackup(ctx context.Context, userID, algorithm string, authData json.RawMessage) (version string, err error)
	UpdateKeyBackupAuthData(ctx context.Context, userID, version string, authData json.RawMessage) (err error)
	DeleteKeyBackup(ctx context.Context, userID, version string) (exists bool, err error)
	GetKeyBackup(ctx context.Context, userID, version string) (versionResult, algorithm string, authData json.RawMessage, etag string, deleted bool, err error)
	UpsertBackupKeys(ctx context.Context, version, userID string, uploads []api.InternalKeyBackupSession) (count int64, etag string, err error)
	GetBackupKeys(ctx context.Context, version, userID, filterRoomID, filterSessionID string) (result map[string]map[string]api.KeyBackupSession, err error)
	CountBackupKeys(ctx context.Context, version, userID string) (count int64, err error)

	GetDeviceByAccessToken(ctx context.Context, token string) (*api.Device, error)
	GetDeviceByID(ctx context.Context, localpart, deviceID string) (*api.Device, error)
	GetDevicesByLocalpart(ctx context.Context, localpart string) ([]api.Device, error)
	GetDevicesByID(ctx context.Context, deviceIDs []string) ([]api.Device, error)
	// CreateDevice makes a new device associated with the given user ID localpart.
	// If there is already a device with the same device ID for this user, that access token will be revoked
	// and replaced with the given accessToken. If the given accessToken is already in use for another device,
	// an error will be returned.
	// If no device ID is given one is generated.
	// Returns the device on success.
	CreateDevice(ctx context.Context, localpart string, deviceID *string, accessToken string, displayName *string, ipAddr, userAgent string) (dev *api.Device, returnErr error)
	UpdateDevice(ctx context.Context, localpart, deviceID string, displayName *string) error
	UpdateDeviceLastSeen(ctx context.Context, localpart, deviceID, ipAddr, userAgent string) error
	RemoveDevice(ctx context.Context, deviceID, localpart string) error
	RemoveDevices(ctx context.Context, localpart string, devices []string) error
	// RemoveAllDevices deleted all devices for this user. Returns the devices deleted.
	RemoveAllDevices(ctx context.Context, localpart, exceptDeviceID string) (devices []api.Device, err error)

	// CreateLoginToken generates a token, stores and returns it. The lifetime is
	// determined by the loginTokenLifetime given to the Database constructor.
	CreateLoginToken(ctx context.Context, data *api.LoginTokenData) (*api.LoginTokenMetadata, error)

	// RemoveLoginToken removes the named token (and may clean up other expired tokens).
	RemoveLoginToken(ctx context.Context, token string) error

	// GetLoginTokenDataByToken returns the data associated with the given token.
	// May return sql.ErrNoRows.
	GetLoginTokenDataByToken(ctx context.Context, token string) (*api.LoginTokenData, error)

<<<<<<< HEAD
	AllUsers(ctx context.Context) (result int64, err error)
	NonBridgedUsers(ctx context.Context) (result int64, err error)
	RegisteredUserByType(ctx context.Context) (map[string]int64, error)
	DailyUsers(ctx context.Context) (result int64, err error)
	MonthlyUsers(ctx context.Context) (result int64, err error)
	R30Users(ctx context.Context) (map[string]int64, error)
	R30UsersV2(ctx context.Context) (map[string]int64, error)
=======
	InsertNotification(ctx context.Context, localpart, eventID string, pos int64, tweaks map[string]interface{}, n *api.Notification) error
	DeleteNotificationsUpTo(ctx context.Context, localpart, roomID string, pos int64) (affected bool, err error)
	SetNotificationsRead(ctx context.Context, localpart, roomID string, pos int64, b bool) (affected bool, err error)
	GetNotifications(ctx context.Context, localpart string, fromID int64, limit int, filter tables.NotificationFilter) ([]*api.Notification, int64, error)
	GetNotificationCount(ctx context.Context, localpart string, filter tables.NotificationFilter) (int64, error)
	GetRoomNotificationCounts(ctx context.Context, localpart, roomID string) (total int64, highlight int64, _ error)

	UpsertPusher(ctx context.Context, p api.Pusher, localpart string) error
	GetPushers(ctx context.Context, localpart string) ([]api.Pusher, error)
	RemovePusher(ctx context.Context, appid, pushkey, localpart string) error
	RemovePushers(ctx context.Context, appid, pushkey string) error
>>>>>>> b6b2455e
}

// Err3PIDInUse is the error returned when trying to save an association involving
// a third-party identifier which is already associated to a local user.
var Err3PIDInUse = errors.New("this third-party identifier is already in use")<|MERGE_RESOLUTION|>--- conflicted
+++ resolved
@@ -91,15 +91,6 @@
 	// May return sql.ErrNoRows.
 	GetLoginTokenDataByToken(ctx context.Context, token string) (*api.LoginTokenData, error)
 
-<<<<<<< HEAD
-	AllUsers(ctx context.Context) (result int64, err error)
-	NonBridgedUsers(ctx context.Context) (result int64, err error)
-	RegisteredUserByType(ctx context.Context) (map[string]int64, error)
-	DailyUsers(ctx context.Context) (result int64, err error)
-	MonthlyUsers(ctx context.Context) (result int64, err error)
-	R30Users(ctx context.Context) (map[string]int64, error)
-	R30UsersV2(ctx context.Context) (map[string]int64, error)
-=======
 	InsertNotification(ctx context.Context, localpart, eventID string, pos int64, tweaks map[string]interface{}, n *api.Notification) error
 	DeleteNotificationsUpTo(ctx context.Context, localpart, roomID string, pos int64) (affected bool, err error)
 	SetNotificationsRead(ctx context.Context, localpart, roomID string, pos int64, b bool) (affected bool, err error)
@@ -111,7 +102,14 @@
 	GetPushers(ctx context.Context, localpart string) ([]api.Pusher, error)
 	RemovePusher(ctx context.Context, appid, pushkey, localpart string) error
 	RemovePushers(ctx context.Context, appid, pushkey string) error
->>>>>>> b6b2455e
+
+	AllUsers(ctx context.Context) (result int64, err error)
+	NonBridgedUsers(ctx context.Context) (result int64, err error)
+	RegisteredUserByType(ctx context.Context) (map[string]int64, error)
+	DailyUsers(ctx context.Context) (result int64, err error)
+	MonthlyUsers(ctx context.Context) (result int64, err error)
+	R30Users(ctx context.Context) (map[string]int64, error)
+	R30UsersV2(ctx context.Context) (map[string]int64, error)
 }
 
 // Err3PIDInUse is the error returned when trying to save an association involving
