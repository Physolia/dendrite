--- conflicted
+++ resolved
@@ -15,11 +15,7 @@
 package routing
 
 import (
-<<<<<<< HEAD
-=======
 	"context"
-	"encoding/json"
->>>>>>> 002429c9
 	"net/http"
 	"strings"
 
