--- conflicted
+++ resolved
@@ -53,21 +53,6 @@
 	// been a breaking change to the config file format.
 	Version int `yaml:"version"`
 
-<<<<<<< HEAD
-	Global           Global           `yaml:"global"`
-	AppServiceAPI    AppServiceAPI    `yaml:"app_service_api"`
-	ClientAPI        ClientAPI        `yaml:"client_api"`
-	EDUServer        EDUServer        `yaml:"edu_server"`
-	FederationAPI    FederationAPI    `yaml:"federation_api"`
-	FederationSender FederationSender `yaml:"federation_sender"`
-	KeyServer        KeyServer        `yaml:"key_server"`
-	MediaAPI         MediaAPI         `yaml:"media_api"`
-	RoomServer       RoomServer       `yaml:"room_server"`
-	SigningKeyServer SigningKeyServer `yaml:"signing_key_server"`
-	SyncAPI          SyncAPI          `yaml:"sync_api"`
-	UserAPI          UserAPI          `yaml:"user_api"`
-	PushServer       PushServer       `yaml:"push_server"`
-=======
 	Global        Global        `yaml:"global"`
 	AppServiceAPI AppServiceAPI `yaml:"app_service_api"`
 	ClientAPI     ClientAPI     `yaml:"client_api"`
@@ -75,10 +60,10 @@
 	FederationAPI FederationAPI `yaml:"federation_api"`
 	KeyServer     KeyServer     `yaml:"key_server"`
 	MediaAPI      MediaAPI      `yaml:"media_api"`
+	PushServer    PushServer    `yaml:"push_server"`
 	RoomServer    RoomServer    `yaml:"room_server"`
 	SyncAPI       SyncAPI       `yaml:"sync_api"`
 	UserAPI       UserAPI       `yaml:"user_api"`
->>>>>>> 61406a67
 
 	MSCs MSCs `yaml:"mscs"`
 
@@ -310,34 +295,18 @@
 func (c *Dendrite) Defaults(generate bool) {
 	c.Version = 1
 
-<<<<<<< HEAD
-	c.Global.Defaults()
-	c.ClientAPI.Defaults()
-	c.EDUServer.Defaults()
-	c.FederationAPI.Defaults()
-	c.FederationSender.Defaults()
-	c.KeyServer.Defaults()
-	c.MediaAPI.Defaults()
-	c.RoomServer.Defaults()
-	c.SigningKeyServer.Defaults()
-	c.SyncAPI.Defaults()
-	c.UserAPI.Defaults()
-	c.AppServiceAPI.Defaults()
-	c.PushServer.Defaults()
-	c.MSCs.Defaults()
-=======
 	c.Global.Defaults(generate)
 	c.ClientAPI.Defaults(generate)
 	c.EDUServer.Defaults(generate)
 	c.FederationAPI.Defaults(generate)
 	c.KeyServer.Defaults(generate)
 	c.MediaAPI.Defaults(generate)
+	c.PushServer.Defaults()
 	c.RoomServer.Defaults(generate)
 	c.SyncAPI.Defaults(generate)
 	c.UserAPI.Defaults(generate)
 	c.AppServiceAPI.Defaults(generate)
 	c.MSCs.Defaults(generate)
->>>>>>> 61406a67
 
 	c.Wiring()
 }
