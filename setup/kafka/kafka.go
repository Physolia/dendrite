--- conflicted
+++ resolved
@@ -1,10 +1,7 @@
 package kafka
 
 import (
-<<<<<<< HEAD
-=======
 	"strings"
->>>>>>> 8bdb508c
 	"time"
 
 	js "github.com/S7evinK/saramajetstream"
@@ -70,11 +67,7 @@
 
 func setupNATS(cfg *config.Kafka) (sarama.Consumer, sarama.SyncProducer) {
 	logrus.WithField("servers", cfg.Addresses).Debug("connecting to nats")
-<<<<<<< HEAD
-	nc, err := nats.Connect(cfg.Addresses[0])
-=======
 	nc, err := nats.Connect(strings.Join(cfg.Addresses, ","))
->>>>>>> 8bdb508c
 	if err != nil {
 		logrus.WithError(err).Panic("failed to connect to nats")
 		return nil, nil
@@ -99,15 +92,9 @@
 
 			// Typing events can be removed from the stream, as they are only relevant for a short time
 			if topic == config.TopicOutputTypingEvent {
-<<<<<<< HEAD
-				maxLifeTime = time.Second * 30
-			}
-			_, _ = s.AddStream(&nats.StreamConfig{
-=======
 				maxLifeTime = time.Second * 60
 			}
 			_, err = s.AddStream(&nats.StreamConfig{
->>>>>>> 8bdb508c
 				Name:       sn,
 				Subjects:   []string{topic},
 				MaxBytes:   int64(*cfg.MaxMessageBytes),
@@ -115,13 +102,6 @@
 				MaxAge:     maxLifeTime,
 				Duplicates: maxLifeTime / 2,
 			})
-<<<<<<< HEAD
-		}
-	}
-
-	consumer := js.NewJetStreamConsumer(s, cfg.TopicPrefix)
-	producer := js.NewJetStreamProducer(s, cfg.TopicPrefix)
-=======
 			if err != nil {
 				logrus.WithError(err).WithField("stream", sn).Fatal("unable to add nats stream")
 			}
@@ -130,6 +110,5 @@
 
 	consumer := js.NewJetStreamConsumer(nc, s, cfg.TopicPrefix)
 	producer := js.NewJetStreamProducer(nc, s, cfg.TopicPrefix)
->>>>>>> 8bdb508c
 	return consumer, producer
 }