package internal

import (
	"context"
	"encoding/json"
	"errors"
	"fmt"
	"time"

	"github.com/matrix-org/dendrite/federationapi/api"
	roomserverAPI "github.com/matrix-org/dendrite/roomserver/api"
	"github.com/matrix-org/dendrite/roomserver/version"
	"github.com/matrix-org/gomatrix"
	"github.com/matrix-org/gomatrixserverlib"
	"github.com/matrix-org/util"
	"github.com/sirupsen/logrus"
)

// PerformLeaveRequest implements api.FederationInternalAPI
func (r *FederationInternalAPI) PerformDirectoryLookup(
	ctx context.Context,
	request *api.PerformDirectoryLookupRequest,
	response *api.PerformDirectoryLookupResponse,
) (err error) {
	dir, err := r.federation.LookupRoomAlias(
		ctx,
		request.ServerName,
		request.RoomAlias,
	)
	if err != nil {
		r.statistics.ForServer(request.ServerName).Failure()
		return err
	}
	response.RoomID = dir.RoomID
	response.ServerNames = dir.Servers
	r.statistics.ForServer(request.ServerName).Success()
	return nil
}

type federatedJoin struct {
	UserID string
	RoomID string
}

// PerformJoin implements api.FederationInternalAPI
func (r *FederationInternalAPI) PerformJoin(
	ctx context.Context,
	request *api.PerformJoinRequest,
	response *api.PerformJoinResponse,
) {
	// Check that a join isn't already in progress for this user/room.
	j := federatedJoin{request.UserID, request.RoomID}
	if _, found := r.joins.Load(j); found {
		response.LastError = &gomatrix.HTTPError{
			Code: 429,
			Message: `{
				"errcode": "M_LIMIT_EXCEEDED",
				"error": "There is already a federated join to this room in progress. Please wait for it to finish."
			}`, // TODO: Why do none of our error types play nicely with each other?
		}
		return
	}
	r.joins.Store(j, nil)
	defer r.joins.Delete(j)

	// Look up the supported room versions.
	var supportedVersions []gomatrixserverlib.RoomVersion
	for version := range version.SupportedRoomVersions() {
		supportedVersions = append(supportedVersions, version)
	}

	// Deduplicate the server names we were provided but keep the ordering
	// as this encodes useful information about which servers are most likely
	// to respond.
	seenSet := make(map[gomatrixserverlib.ServerName]bool)
	var uniqueList []gomatrixserverlib.ServerName
	for _, srv := range request.ServerNames {
		if seenSet[srv] {
			continue
		}
		seenSet[srv] = true
		uniqueList = append(uniqueList, srv)
	}
	request.ServerNames = uniqueList

	// Try each server that we were provided until we land on one that
	// successfully completes the make-join send-join dance.
	var lastErr error
	for _, serverName := range request.ServerNames {
		if err := r.performJoinUsingServer(
			ctx,
			request.RoomID,
			request.UserID,
			request.Content,
			serverName,
			supportedVersions,
		); err != nil {
			logrus.WithError(err).WithFields(logrus.Fields{
				"server_name": serverName,
				"room_id":     request.RoomID,
			}).Warnf("Failed to join room through server")
			lastErr = err
			continue
		}

		// We're all good.
		response.JoinedVia = serverName
		return
	}

	// If we reach here then we didn't complete a join for some reason.
	var httpErr gomatrix.HTTPError
	if ok := errors.As(lastErr, &httpErr); ok {
		httpErr.Message = string(httpErr.Contents)
		// Clear the wrapped error, else serialising to JSON (in polylith mode) will fail
		httpErr.WrappedError = nil
		response.LastError = &httpErr
	} else {
		response.LastError = &gomatrix.HTTPError{
			Code:         0,
			WrappedError: nil,
			Message:      "Unknown HTTP error",
		}
		if lastErr != nil {
			response.LastError.Message = lastErr.Error()
		}
	}

	logrus.Errorf(
		"failed to join user %q to room %q through %d server(s): last error %s",
		request.UserID, request.RoomID, len(request.ServerNames), lastErr,
	)
}

func (r *FederationInternalAPI) performJoinUsingServer(
	ctx context.Context,
	roomID, userID string,
	content map[string]interface{},
	serverName gomatrixserverlib.ServerName,
	supportedVersions []gomatrixserverlib.RoomVersion,
) error {
	// Try to perform a make_join using the information supplied in the
	// request.
	respMakeJoin, err := r.federation.MakeJoin(
		ctx,
		serverName,
		roomID,
		userID,
		supportedVersions,
	)
	if err != nil {
		// TODO: Check if the user was not allowed to join the room.
		r.statistics.ForServer(serverName).Failure()
		return fmt.Errorf("r.federation.MakeJoin: %w", err)
	}
	r.statistics.ForServer(serverName).Success()

	// Set all the fields to be what they should be, this should be a no-op
	// but it's possible that the remote server returned us something "odd"
	respMakeJoin.JoinEvent.Type = gomatrixserverlib.MRoomMember
	respMakeJoin.JoinEvent.Sender = userID
	respMakeJoin.JoinEvent.StateKey = &userID
	respMakeJoin.JoinEvent.RoomID = roomID
	respMakeJoin.JoinEvent.Redacts = ""
	if content == nil {
		content = map[string]interface{}{}
	}
	content["membership"] = "join"
	if err = respMakeJoin.JoinEvent.SetContent(content); err != nil {
		return fmt.Errorf("respMakeJoin.JoinEvent.SetContent: %w", err)
	}
	if err = respMakeJoin.JoinEvent.SetUnsigned(struct{}{}); err != nil {
		return fmt.Errorf("respMakeJoin.JoinEvent.SetUnsigned: %w", err)
	}

	// Work out if we support the room version that has been supplied in
	// the make_join response.
	// "If not provided, the room version is assumed to be either "1" or "2"."
	// https://matrix.org/docs/spec/server_server/unstable#get-matrix-federation-v1-make-join-roomid-userid
	if respMakeJoin.RoomVersion == "" {
		respMakeJoin.RoomVersion = setDefaultRoomVersionFromJoinEvent(respMakeJoin.JoinEvent)
	}
	if _, err = respMakeJoin.RoomVersion.EventFormat(); err != nil {
		return fmt.Errorf("respMakeJoin.RoomVersion.EventFormat: %w", err)
	}

	// Build the join event.
	event, err := respMakeJoin.JoinEvent.Build(
		time.Now(),
		r.cfg.Matrix.ServerName,
		r.cfg.Matrix.KeyID,
		r.cfg.Matrix.PrivateKey,
		respMakeJoin.RoomVersion,
	)
	if err != nil {
		return fmt.Errorf("respMakeJoin.JoinEvent.Build: %w", err)
	}

	// No longer reuse the request context from this point forward.
	// We don't want the client timing out to interrupt the join.
	var cancel context.CancelFunc
	ctx, cancel = context.WithCancel(context.Background())

	// Try to perform a send_join using the newly built event.
	respSendJoin, err := r.federation.SendJoin(
		ctx,
		serverName,
		event,
		respMakeJoin.RoomVersion,
	)
	if err != nil {
		r.statistics.ForServer(serverName).Failure()
		cancel()
		return fmt.Errorf("r.federation.SendJoin: %w", err)
	}
	r.statistics.ForServer(serverName).Success()

	// Sanity-check the join response to ensure that it has a create
	// event, that the room version is known, etc.
	if err := sanityCheckAuthChain(respSendJoin.AuthEvents); err != nil {
		cancel()
		return fmt.Errorf("sanityCheckAuthChain: %w", err)
	}

	// Process the join response in a goroutine. The idea here is
	// that we'll try and wait for as long as possible for the work
	// to complete, but if the client does give up waiting, we'll
	// still continue to process the join anyway so that we don't
	// waste the effort.
	go func() {
		defer cancel()

		// TODO: Can we expand Check here to return a list of missing auth
		// events rather than failing one at a time?
		respState, err := respSendJoin.Check(ctx, r.keyRing, event, federatedAuthProvider(ctx, r.federation, r.keyRing, serverName))
		if err != nil {
			logrus.WithFields(logrus.Fields{
				"room_id": roomID,
				"user_id": userID,
			}).WithError(err).Error("Failed to process room join response")
			return
		}

		// If we successfully performed a send_join above then the other
		// server now thinks we're a part of the room. Send the newly
		// returned state to the roomserver to update our local view.
		if err = roomserverAPI.SendEventWithState(
			ctx, r.rsAPI,
			roomserverAPI.KindNew,
			respState,
			event.Headered(respMakeJoin.RoomVersion),
<<<<<<< HEAD
			serverName,
			nil,
=======
			nil, false,
>>>>>>> 161f1451
		); err != nil {
			logrus.WithFields(logrus.Fields{
				"room_id": roomID,
				"user_id": userID,
			}).WithError(err).Error("Failed to send room join response to roomserver")
			return
		}
	}()

	<-ctx.Done()
	return nil
}

// PerformOutboundPeekRequest implements api.FederationInternalAPI
func (r *FederationInternalAPI) PerformOutboundPeek(
	ctx context.Context,
	request *api.PerformOutboundPeekRequest,
	response *api.PerformOutboundPeekResponse,
) error {
	// Look up the supported room versions.
	var supportedVersions []gomatrixserverlib.RoomVersion
	for version := range version.SupportedRoomVersions() {
		supportedVersions = append(supportedVersions, version)
	}

	// Deduplicate the server names we were provided but keep the ordering
	// as this encodes useful information about which servers are most likely
	// to respond.
	seenSet := make(map[gomatrixserverlib.ServerName]bool)
	var uniqueList []gomatrixserverlib.ServerName
	for _, srv := range request.ServerNames {
		if seenSet[srv] {
			continue
		}
		seenSet[srv] = true
		uniqueList = append(uniqueList, srv)
	}
	request.ServerNames = uniqueList

	// See if there's an existing outbound peek for this room ID with
	// one of the specified servers.
	if peeks, err := r.db.GetOutboundPeeks(ctx, request.RoomID); err == nil {
		for _, peek := range peeks {
			if _, ok := seenSet[peek.ServerName]; ok {
				return nil
			}
		}
	}

	// Try each server that we were provided until we land on one that
	// successfully completes the peek
	var lastErr error
	for _, serverName := range request.ServerNames {
		if err := r.performOutboundPeekUsingServer(
			ctx,
			request.RoomID,
			serverName,
			supportedVersions,
		); err != nil {
			logrus.WithError(err).WithFields(logrus.Fields{
				"server_name": serverName,
				"room_id":     request.RoomID,
			}).Warnf("Failed to peek room through server")
			lastErr = err
			continue
		}

		// We're all good.
		return nil
	}

	// If we reach here then we didn't complete a peek for some reason.
	var httpErr gomatrix.HTTPError
	if ok := errors.As(lastErr, &httpErr); ok {
		httpErr.Message = string(httpErr.Contents)
		// Clear the wrapped error, else serialising to JSON (in polylith mode) will fail
		httpErr.WrappedError = nil
		response.LastError = &httpErr
	} else {
		response.LastError = &gomatrix.HTTPError{
			Code:         0,
			WrappedError: nil,
			Message:      lastErr.Error(),
		}
	}

	logrus.Errorf(
		"failed to peek room %q through %d server(s): last error %s",
		request.RoomID, len(request.ServerNames), lastErr,
	)

	return lastErr
}

func (r *FederationInternalAPI) performOutboundPeekUsingServer(
	ctx context.Context,
	roomID string,
	serverName gomatrixserverlib.ServerName,
	supportedVersions []gomatrixserverlib.RoomVersion,
) error {
	// create a unique ID for this peek.
	// for now we just use the room ID again. In future, if we ever
	// support concurrent peeks to the same room with different filters
	// then we would need to disambiguate further.
	peekID := roomID

	// check whether we're peeking already to try to avoid needlessly
	// re-peeking on the server. we don't need a transaction for this,
	// given this is a nice-to-have.
	outboundPeek, err := r.db.GetOutboundPeek(ctx, serverName, roomID, peekID)
	if err != nil {
		return err
	}
	renewing := false
	if outboundPeek != nil {
		nowMilli := time.Now().UnixNano() / int64(time.Millisecond)
		if nowMilli > outboundPeek.RenewedTimestamp+outboundPeek.RenewalInterval {
			logrus.Infof("stale outbound peek to %s for %s already exists; renewing", serverName, roomID)
			renewing = true
		} else {
			logrus.Infof("live outbound peek to %s for %s already exists", serverName, roomID)
			return nil
		}
	}

	// Try to perform an outbound /peek using the information supplied in the
	// request.
	respPeek, err := r.federation.Peek(
		ctx,
		serverName,
		roomID,
		peekID,
		supportedVersions,
	)
	if err != nil {
		r.statistics.ForServer(serverName).Failure()
		return fmt.Errorf("r.federation.Peek: %w", err)
	}
	r.statistics.ForServer(serverName).Success()

	// Work out if we support the room version that has been supplied in
	// the peek response.
	if respPeek.RoomVersion == "" {
		respPeek.RoomVersion = gomatrixserverlib.RoomVersionV1
	}
	if _, err = respPeek.RoomVersion.EventFormat(); err != nil {
		return fmt.Errorf("respPeek.RoomVersion.EventFormat: %w", err)
	}

	// we have the peek state now so let's process regardless of whether upstream gives up
	ctx = context.Background()

	respState := respPeek.ToRespState()
	// authenticate the state returned (check its auth events etc)
	// the equivalent of CheckSendJoinResponse()
	if err = sanityCheckAuthChain(respState.AuthEvents); err != nil {
		return fmt.Errorf("sanityCheckAuthChain: %w", err)
	}
	if err = respState.Check(ctx, r.keyRing, federatedAuthProvider(ctx, r.federation, r.keyRing, serverName)); err != nil {
		return fmt.Errorf("error checking state returned from peeking: %w", err)
	}

	// If we've got this far, the remote server is peeking.
	if renewing {
		if err = r.db.RenewOutboundPeek(ctx, serverName, roomID, peekID, respPeek.RenewalInterval); err != nil {
			return err
		}
	} else {
		if err = r.db.AddOutboundPeek(ctx, serverName, roomID, peekID, respPeek.RenewalInterval); err != nil {
			return err
		}
	}

	// logrus.Warnf("got respPeek %#v", respPeek)
	// Send the newly returned state to the roomserver to update our local view.
	if err = roomserverAPI.SendEventWithState(
		ctx, r.rsAPI,
		roomserverAPI.KindNew,
		&respState,
		respPeek.LatestEvent.Headered(respPeek.RoomVersion),
<<<<<<< HEAD
		serverName,
		nil,
=======
		nil, false,
>>>>>>> 161f1451
	); err != nil {
		return fmt.Errorf("r.producer.SendEventWithState: %w", err)
	}

	return nil
}

// PerformLeaveRequest implements api.FederationInternalAPI
func (r *FederationInternalAPI) PerformLeave(
	ctx context.Context,
	request *api.PerformLeaveRequest,
	response *api.PerformLeaveResponse,
) (err error) {
	// Deduplicate the server names we were provided.
	util.SortAndUnique(request.ServerNames)

	// Try each server that we were provided until we land on one that
	// successfully completes the make-leave send-leave dance.
	for _, serverName := range request.ServerNames {
		// Try to perform a make_leave using the information supplied in the
		// request.
		respMakeLeave, err := r.federation.MakeLeave(
			ctx,
			serverName,
			request.RoomID,
			request.UserID,
		)
		if err != nil {
			// TODO: Check if the user was not allowed to leave the room.
			logrus.WithError(err).Warnf("r.federation.MakeLeave failed")
			r.statistics.ForServer(serverName).Failure()
			continue
		}

		// Set all the fields to be what they should be, this should be a no-op
		// but it's possible that the remote server returned us something "odd"
		respMakeLeave.LeaveEvent.Type = gomatrixserverlib.MRoomMember
		respMakeLeave.LeaveEvent.Sender = request.UserID
		respMakeLeave.LeaveEvent.StateKey = &request.UserID
		respMakeLeave.LeaveEvent.RoomID = request.RoomID
		respMakeLeave.LeaveEvent.Redacts = ""
		if respMakeLeave.LeaveEvent.Content == nil {
			content := map[string]interface{}{
				"membership": "leave",
			}
			if err = respMakeLeave.LeaveEvent.SetContent(content); err != nil {
				logrus.WithError(err).Warnf("respMakeLeave.LeaveEvent.SetContent failed")
				continue
			}
		}
		if err = respMakeLeave.LeaveEvent.SetUnsigned(struct{}{}); err != nil {
			logrus.WithError(err).Warnf("respMakeLeave.LeaveEvent.SetUnsigned failed")
			continue
		}

		// Work out if we support the room version that has been supplied in
		// the make_leave response.
		if _, err = respMakeLeave.RoomVersion.EventFormat(); err != nil {
			return gomatrixserverlib.UnsupportedRoomVersionError{}
		}

		// Build the leave event.
		event, err := respMakeLeave.LeaveEvent.Build(
			time.Now(),
			r.cfg.Matrix.ServerName,
			r.cfg.Matrix.KeyID,
			r.cfg.Matrix.PrivateKey,
			respMakeLeave.RoomVersion,
		)
		if err != nil {
			logrus.WithError(err).Warnf("respMakeLeave.LeaveEvent.Build failed")
			continue
		}

		// Try to perform a send_leave using the newly built event.
		err = r.federation.SendLeave(
			ctx,
			serverName,
			event,
		)
		if err != nil {
			logrus.WithError(err).Warnf("r.federation.SendLeave failed")
			r.statistics.ForServer(serverName).Failure()
			continue
		}

		r.statistics.ForServer(serverName).Success()
		return nil
	}

	// If we reach here then we didn't complete a leave for some reason.
	return fmt.Errorf(
		"failed to leave room %q through %d server(s)",
		request.RoomID, len(request.ServerNames),
	)
}

// PerformLeaveRequest implements api.FederationInternalAPI
func (r *FederationInternalAPI) PerformInvite(
	ctx context.Context,
	request *api.PerformInviteRequest,
	response *api.PerformInviteResponse,
) (err error) {
	if request.Event.StateKey() == nil {
		return errors.New("invite must be a state event")
	}

	_, destination, err := gomatrixserverlib.SplitID('@', *request.Event.StateKey())
	if err != nil {
		return fmt.Errorf("gomatrixserverlib.SplitID: %w", err)
	}

	logrus.WithFields(logrus.Fields{
		"event_id":     request.Event.EventID(),
		"user_id":      *request.Event.StateKey(),
		"room_id":      request.Event.RoomID(),
		"room_version": request.RoomVersion,
		"destination":  destination,
	}).Info("Sending invite")

	inviteReq, err := gomatrixserverlib.NewInviteV2Request(request.Event, request.InviteRoomState)
	if err != nil {
		return fmt.Errorf("gomatrixserverlib.NewInviteV2Request: %w", err)
	}

	inviteRes, err := r.federation.SendInviteV2(ctx, destination, inviteReq)
	if err != nil {
		return fmt.Errorf("r.federation.SendInviteV2: %w", err)
	}

	response.Event = inviteRes.Event.Headered(request.RoomVersion)
	return nil
}

// PerformServersAlive implements api.FederationInternalAPI
func (r *FederationInternalAPI) PerformServersAlive(
	ctx context.Context,
	request *api.PerformServersAliveRequest,
	response *api.PerformServersAliveResponse,
) (err error) {
	for _, srv := range request.Servers {
		_ = r.db.RemoveServerFromBlacklist(srv)
		r.queues.RetryServer(srv)
	}

	return nil
}

// PerformServersAlive implements api.FederationInternalAPI
func (r *FederationInternalAPI) PerformBroadcastEDU(
	ctx context.Context,
	request *api.PerformBroadcastEDURequest,
	response *api.PerformBroadcastEDUResponse,
) (err error) {
	destinations, err := r.db.GetAllJoinedHosts(ctx)
	if err != nil {
		return fmt.Errorf("r.db.GetAllJoinedHosts: %w", err)
	}
	if len(destinations) == 0 {
		return nil
	}

	logrus.WithContext(ctx).Infof("Sending wake-up EDU to %d destination(s)", len(destinations))

	edu := &gomatrixserverlib.EDU{
		Type:   "org.matrix.dendrite.wakeup",
		Origin: string(r.cfg.Matrix.ServerName),
	}
	if err = r.queues.SendEDU(edu, r.cfg.Matrix.ServerName, destinations); err != nil {
		return fmt.Errorf("r.queues.SendEDU: %w", err)
	}

	wakeReq := &api.PerformServersAliveRequest{
		Servers: destinations,
	}
	wakeRes := &api.PerformServersAliveResponse{}
	if err := r.PerformServersAlive(ctx, wakeReq, wakeRes); err != nil {
		return fmt.Errorf("r.PerformServersAlive: %w", err)
	}

	return nil
}

func sanityCheckAuthChain(authChain []*gomatrixserverlib.Event) error {
	// sanity check we have a create event and it has a known room version
	for _, ev := range authChain {
		if ev.Type() == gomatrixserverlib.MRoomCreate && ev.StateKeyEquals("") {
			// make sure the room version is known
			content := ev.Content()
			verBody := struct {
				Version string `json:"room_version"`
			}{}
			err := json.Unmarshal(content, &verBody)
			if err != nil {
				return err
			}
			if verBody.Version == "" {
				// https://matrix.org/docs/spec/client_server/r0.6.0#m-room-create
				// The version of the room. Defaults to "1" if the key does not exist.
				verBody.Version = "1"
			}
			knownVersions := gomatrixserverlib.RoomVersions()
			if _, ok := knownVersions[gomatrixserverlib.RoomVersion(verBody.Version)]; !ok {
				return fmt.Errorf("auth chain m.room.create event has an unknown room version: %s", verBody.Version)
			}
			return nil
		}
	}
	return fmt.Errorf("auth chain response is missing m.room.create event")
}

func setDefaultRoomVersionFromJoinEvent(joinEvent gomatrixserverlib.EventBuilder) gomatrixserverlib.RoomVersion {
	// if auth events are not event references we know it must be v3+
	// we have to do these shenanigans to satisfy sytest, specifically for:
	// "Outbound federation rejects m.room.create events with an unknown room version"
	hasEventRefs := true
	authEvents, ok := joinEvent.AuthEvents.([]interface{})
	if ok {
		if len(authEvents) > 0 {
			_, ok = authEvents[0].(string)
			if ok {
				// event refs are objects, not strings, so we know we must be dealing with a v3+ room.
				hasEventRefs = false
			}
		}
	}

	if hasEventRefs {
		return gomatrixserverlib.RoomVersionV1
	}
	return gomatrixserverlib.RoomVersionV4
}

// FederatedAuthProvider is an auth chain provider which fetches events from the server provided
func federatedAuthProvider(
	ctx context.Context, federation *gomatrixserverlib.FederationClient,
	keyRing gomatrixserverlib.JSONVerifier, server gomatrixserverlib.ServerName,
) gomatrixserverlib.AuthChainProvider {
	// A list of events that we have retried, if they were not included in
	// the auth events supplied in the send_join.
	retries := map[string][]*gomatrixserverlib.Event{}

	// Define a function which we can pass to Check to retrieve missing
	// auth events inline. This greatly increases our chances of not having
	// to repeat the entire set of checks just for a missing event or two.
	return func(roomVersion gomatrixserverlib.RoomVersion, eventIDs []string) ([]*gomatrixserverlib.Event, error) {
		returning := []*gomatrixserverlib.Event{}

		// See if we have retry entries for each of the supplied event IDs.
		for _, eventID := range eventIDs {
			// If we've already satisfied a request for this event ID before then
			// just append the results. We won't retry the request.
			if retry, ok := retries[eventID]; ok {
				if retry == nil {
					return nil, fmt.Errorf("missingAuth: not retrying failed event ID %q", eventID)
				}
				returning = append(returning, retry...)
				continue
			}

			// Make a note of the fact that we tried to do something with this
			// event ID, even if we don't succeed.
			retries[eventID] = nil

			// Try to retrieve the event from the server that sent us the send
			// join response.
			tx, txerr := federation.GetEvent(ctx, server, eventID)
			if txerr != nil {
				return nil, fmt.Errorf("missingAuth r.federation.GetEvent: %w", txerr)
			}

			// For each event returned, add it to the set of return events. We
			// also will populate the retries, in case someone asks for this
			// event ID again.
			for _, pdu := range tx.PDUs {
				// Try to parse the event.
				ev, everr := gomatrixserverlib.NewEventFromUntrustedJSON(pdu, roomVersion)
				if everr != nil {
					return nil, fmt.Errorf("missingAuth gomatrixserverlib.NewEventFromUntrustedJSON: %w", everr)
				}

				// Check the signatures of the event.
				if err := ev.VerifyEventSignatures(ctx, keyRing); err != nil {
					return nil, fmt.Errorf("missingAuth VerifyEventSignatures: %w", err)
				}

				// If the event is OK then add it to the results and the retry map.
				returning = append(returning, ev)
				retries[ev.EventID()] = append(retries[ev.EventID()], ev)
			}
		}
		return returning, nil
	}
}<|MERGE_RESOLUTION|>--- conflicted
+++ resolved
@@ -249,12 +249,9 @@
 			roomserverAPI.KindNew,
 			respState,
 			event.Headered(respMakeJoin.RoomVersion),
-<<<<<<< HEAD
 			serverName,
 			nil,
-=======
-			nil, false,
->>>>>>> 161f1451
+			false,
 		); err != nil {
 			logrus.WithFields(logrus.Fields{
 				"room_id": roomID,
@@ -435,12 +432,9 @@
 		roomserverAPI.KindNew,
 		&respState,
 		respPeek.LatestEvent.Headered(respPeek.RoomVersion),
-<<<<<<< HEAD
 		serverName,
 		nil,
-=======
-		nil, false,
->>>>>>> 161f1451
+		false,
 	); err != nil {
 		return fmt.Errorf("r.producer.SendEventWithState: %w", err)
 	}
