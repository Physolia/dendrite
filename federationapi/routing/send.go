// Copyright 2017 Vector Creations Ltd
//
// Licensed under the Apache License, Version 2.0 (the "License");
// you may not use this file except in compliance with the License.
// You may obtain a copy of the License at
//
//     http://www.apache.org/licenses/LICENSE-2.0
//
// Unless required by applicable law or agreed to in writing, software
// distributed under the License is distributed on an "AS IS" BASIS,
// WITHOUT WARRANTIES OR CONDITIONS OF ANY KIND, either express or implied.
// See the License for the specific language governing permissions and
// limitations under the License.

package routing

import (
	"context"
	"encoding/json"
	"errors"
	"fmt"
	"net/http"
	"sync"
	"time"

	"github.com/matrix-org/dendrite/clientapi/jsonerror"
	eduserverAPI "github.com/matrix-org/dendrite/eduserver/api"
	federationAPI "github.com/matrix-org/dendrite/federationapi/api"
	"github.com/matrix-org/dendrite/internal"
	keyapi "github.com/matrix-org/dendrite/keyserver/api"
	"github.com/matrix-org/dendrite/roomserver/api"
	"github.com/matrix-org/dendrite/setup/config"
	"github.com/matrix-org/gomatrixserverlib"
	"github.com/matrix-org/util"
	"github.com/prometheus/client_golang/prometheus"
	"github.com/sirupsen/logrus"
	"go.uber.org/atomic"
)

const (
	// Event was passed to the roomserver
	MetricsOutcomeOK = "ok"
	// Event failed to be processed
	MetricsOutcomeFail = "fail"
	// Event failed auth checks
	MetricsOutcomeRejected = "rejected"
	// Terminated the transaction
	MetricsOutcomeFatal = "fatal"
	// The event has missing auth_events we need to fetch
	MetricsWorkMissingAuthEvents = "missing_auth_events"
	// No work had to be done as we had all prev/auth events
	MetricsWorkDirect = "direct"
	// The event has missing prev_events we need to call /g_m_e for
	MetricsWorkMissingPrevEvents = "missing_prev_events"
)

var (
	pduCountTotal = prometheus.NewCounterVec(
		prometheus.CounterOpts{
			Namespace: "dendrite",
			Subsystem: "federationapi",
			Name:      "recv_pdus",
			Help:      "Number of incoming PDUs from remote servers with labels for success",
		},
		[]string{"status"}, // 'success' or 'total'
	)
	eduCountTotal = prometheus.NewCounter(
		prometheus.CounterOpts{
			Namespace: "dendrite",
			Subsystem: "federationapi",
			Name:      "recv_edus",
			Help:      "Number of incoming EDUs from remote servers",
		},
	)
	processEventSummary = prometheus.NewSummaryVec(
		prometheus.SummaryOpts{
			Namespace: "dendrite",
			Subsystem: "federationapi",
			Name:      "process_event",
			Help:      "How long it takes to process an incoming event and what work had to be done for it",
		},
		[]string{"work", "outcome"},
	)
)

func init() {
	prometheus.MustRegister(
		pduCountTotal, eduCountTotal, processEventSummary,
	)
}

type sendFIFOQueue struct {
	tasks  []*inputTask
	count  int
	mutex  sync.Mutex
	notifs chan struct{}
}

func newSendFIFOQueue() *sendFIFOQueue {
	q := &sendFIFOQueue{
		notifs: make(chan struct{}, 1),
	}
	return q
}

func (q *sendFIFOQueue) push(frame *inputTask) {
	q.mutex.Lock()
	defer q.mutex.Unlock()
	q.tasks = append(q.tasks, frame)
	q.count++
	select {
	case q.notifs <- struct{}{}:
	default:
	}
}

// pop returns the first item of the queue, if there is one.
// The second return value will indicate if a task was returned.
func (q *sendFIFOQueue) pop() (*inputTask, bool) {
	q.mutex.Lock()
	defer q.mutex.Unlock()
	if q.count == 0 {
		return nil, false
	}
	frame := q.tasks[0]
	q.tasks[0] = nil
	q.tasks = q.tasks[1:]
	q.count--
	if q.count == 0 {
		// Force a GC of the underlying array, since it might have
		// grown significantly if the queue was hammered for some reason
		q.tasks = nil
	}
	return frame, true
}

type inputTask struct {
	ctx      context.Context
	t        *txnReq
	event    *gomatrixserverlib.Event
	wg       *sync.WaitGroup
	err      error         // written back by worker, only safe to read when all tasks are done
	duration time.Duration // written back by worker, only safe to read when all tasks are done
}

type inputWorker struct {
	running atomic.Bool
	input   *sendFIFOQueue
}

<<<<<<< HEAD
var txnIDs sync.Map       // transaction ID -> chan struct{}
var inputWorkers sync.Map // room ID -> *inputWorker
=======
var inFlightTxnsPerOrigin sync.Map // transaction ID -> chan util.JSONResponse
var inputWorkers sync.Map          // room ID -> *inputWorker
>>>>>>> 9cd4a1f9

// Send implements /_matrix/federation/v1/send/{txnID}
func Send(
	httpReq *http.Request,
	request *gomatrixserverlib.FederationRequest,
	txnID gomatrixserverlib.TransactionID,
	cfg *config.FederationAPI,
	rsAPI api.RoomserverInternalAPI,
	eduAPI eduserverAPI.EDUServerInputAPI,
	keyAPI keyapi.KeyInternalAPI,
	keys gomatrixserverlib.JSONVerifier,
	federation *gomatrixserverlib.FederationClient,
	mu *internal.MutexByRoom,
	servers federationAPI.ServersInRoomProvider,
) util.JSONResponse {
<<<<<<< HEAD
	index := string(request.Origin()) + string(txnID)
	if v, ok := txnIDs.Load(index); ok {
		select {
		case <-httpReq.Context().Done():
			return util.JSONResponse{Code: http.StatusRequestTimeout}
		case response := <-v.(chan util.JSONResponse):
			return response
		}
	}
	ch := make(chan util.JSONResponse, 1)
	txnIDs.Store(index, ch)
	defer close(ch)
	defer txnIDs.Delete(index)
=======
	// First we should check if this origin has already submitted this
	// txn ID to us. If they have and the txnIDs map contains an entry,
	// the transaction is still being worked on. The new client can wait
	// for it to complete rather than creating more work.
	index := string(request.Origin()) + "\000" + string(txnID)
	v, ok := inFlightTxnsPerOrigin.LoadOrStore(index, make(chan util.JSONResponse, 1))
	ch := v.(chan util.JSONResponse)
	if ok {
		// This origin already submitted this txn ID to us, and the work
		// is still taking place, so we'll just wait for it to finish.
		ctx, cancel := context.WithTimeout(httpReq.Context(), time.Minute*5)
		defer cancel()
		select {
		case <-ctx.Done():
			// If the caller gives up then return straight away. We don't
			// want to attempt to process what they sent us any further.
			return util.JSONResponse{Code: http.StatusRequestTimeout}
		case res := <-ch:
			// The original task just finished processing so let's return
			// the result of it.
			if res.Code == 0 {
				return util.JSONResponse{Code: http.StatusAccepted}
			}
			return res
		}
	}
	// Otherwise, store that we're currently working on this txn from
	// this origin. When we're done processing, close the channel.
	defer close(ch)
	defer inFlightTxnsPerOrigin.Delete(index)
>>>>>>> 9cd4a1f9

	t := txnReq{
		rsAPI:      rsAPI,
		eduAPI:     eduAPI,
		keys:       keys,
		federation: federation,
		hadEvents:  make(map[string]bool),
		haveEvents: make(map[string]*gomatrixserverlib.HeaderedEvent),
		servers:    servers,
		keyAPI:     keyAPI,
		roomsMu:    mu,
	}

	var txnEvents struct {
		PDUs []json.RawMessage       `json:"pdus"`
		EDUs []gomatrixserverlib.EDU `json:"edus"`
	}

	if err := json.Unmarshal(request.Content(), &txnEvents); err != nil {
		return util.JSONResponse{
			Code: http.StatusBadRequest,
			JSON: jsonerror.NotJSON("The request body could not be decoded into valid JSON. " + err.Error()),
		}
	}
	// Transactions are limited in size; they can have at most 50 PDUs and 100 EDUs.
	// https://matrix.org/docs/spec/server_server/latest#transactions
	if len(txnEvents.PDUs) > 50 || len(txnEvents.EDUs) > 100 {
		return util.JSONResponse{
			Code: http.StatusBadRequest,
			JSON: jsonerror.BadJSON("max 50 pdus / 100 edus"),
		}
	}

	// TODO: Really we should have a function to convert FederationRequest to txnReq
	t.PDUs = txnEvents.PDUs
	t.EDUs = txnEvents.EDUs
	t.Origin = request.Origin()
	t.TransactionID = txnID
	t.Destination = cfg.Matrix.ServerName

	util.GetLogger(httpReq.Context()).Infof("Received transaction %q from %q containing %d PDUs, %d EDUs", txnID, request.Origin(), len(t.PDUs), len(t.EDUs))

	resp, jsonErr := t.processTransaction(context.Background())
	if jsonErr != nil {
		util.GetLogger(httpReq.Context()).WithField("jsonErr", jsonErr).Error("t.processTransaction failed")
		return *jsonErr
	}

	// https://matrix.org/docs/spec/server_server/r0.1.3#put-matrix-federation-v1-send-txnid
	// Status code 200:
	// The result of processing the transaction. The server is to use this response
	// even in the event of one or more PDUs failing to be processed.
	res := util.JSONResponse{
		Code: http.StatusOK,
		JSON: resp,
	}
	ch <- res
	return res
}

type txnReq struct {
	gomatrixserverlib.Transaction
	rsAPI      api.RoomserverInternalAPI
	eduAPI     eduserverAPI.EDUServerInputAPI
	keyAPI     keyapi.KeyInternalAPI
	keys       gomatrixserverlib.JSONVerifier
	federation txnFederationClient
	roomsMu    *internal.MutexByRoom
	// something that can tell us about which servers are in a room right now
	servers federationAPI.ServersInRoomProvider
	// a list of events from the auth and prev events which we already had
	hadEvents      map[string]bool
	hadEventsMutex sync.Mutex
	// local cache of events for auth checks, etc - this may include events
	// which the roomserver is unaware of.
	haveEvents      map[string]*gomatrixserverlib.HeaderedEvent
	haveEventsMutex sync.Mutex
	work            string // metrics
}

func (t *txnReq) hadEvent(eventID string, had bool) {
	t.hadEventsMutex.Lock()
	defer t.hadEventsMutex.Unlock()
	t.hadEvents[eventID] = had
}

// A subset of FederationClient functionality that txn requires. Useful for testing.
type txnFederationClient interface {
	LookupState(ctx context.Context, s gomatrixserverlib.ServerName, roomID string, eventID string, roomVersion gomatrixserverlib.RoomVersion) (
		res gomatrixserverlib.RespState, err error,
	)
	LookupStateIDs(ctx context.Context, s gomatrixserverlib.ServerName, roomID string, eventID string) (res gomatrixserverlib.RespStateIDs, err error)
	GetEvent(ctx context.Context, s gomatrixserverlib.ServerName, eventID string) (res gomatrixserverlib.Transaction, err error)
	LookupMissingEvents(ctx context.Context, s gomatrixserverlib.ServerName, roomID string, missing gomatrixserverlib.MissingEvents,
		roomVersion gomatrixserverlib.RoomVersion) (res gomatrixserverlib.RespMissingEvents, err error)
}

func (t *txnReq) processTransaction(ctx context.Context) (*gomatrixserverlib.RespSend, *util.JSONResponse) {
	results := make(map[string]gomatrixserverlib.PDUResult)
	var wg sync.WaitGroup
	var tasks []*inputTask

	for _, pdu := range t.PDUs {
		pduCountTotal.WithLabelValues("total").Inc()
		var header struct {
			RoomID string `json:"room_id"`
		}
		if err := json.Unmarshal(pdu, &header); err != nil {
			util.GetLogger(ctx).WithError(err).Warn("Transaction: Failed to extract room ID from event")
			// We don't know the event ID at this point so we can't return the
			// failure in the PDU results
			continue
		}
		verReq := api.QueryRoomVersionForRoomRequest{RoomID: header.RoomID}
		verRes := api.QueryRoomVersionForRoomResponse{}
		if err := t.rsAPI.QueryRoomVersionForRoom(ctx, &verReq, &verRes); err != nil {
			util.GetLogger(ctx).WithError(err).Warn("Transaction: Failed to query room version for room", verReq.RoomID)
			// We don't know the event ID at this point so we can't return the
			// failure in the PDU results
			continue
		}
		event, err := gomatrixserverlib.NewEventFromUntrustedJSON(pdu, verRes.RoomVersion)
		if err != nil {
			if _, ok := err.(gomatrixserverlib.BadJSONError); ok {
				// Room version 6 states that homeservers should strictly enforce canonical JSON
				// on PDUs.
				//
				// This enforces that the entire transaction is rejected if a single bad PDU is
				// sent. It is unclear if this is the correct behaviour or not.
				//
				// See https://github.com/matrix-org/synapse/issues/7543
				return nil, &util.JSONResponse{
					Code: 400,
					JSON: jsonerror.BadJSON("PDU contains bad JSON"),
				}
			}
			util.GetLogger(ctx).WithError(err).Warnf("Transaction: Failed to parse event JSON of event %s", string(pdu))
			continue
		}
		if api.IsServerBannedFromRoom(ctx, t.rsAPI, event.RoomID(), t.Origin) {
			results[event.EventID()] = gomatrixserverlib.PDUResult{
				Error: "Forbidden by server ACLs",
			}
			continue
		}
		if err = event.VerifyEventSignatures(ctx, t.keys); err != nil {
			util.GetLogger(ctx).WithError(err).Warnf("Transaction: Couldn't validate signature of event %q", event.EventID())
			results[event.EventID()] = gomatrixserverlib.PDUResult{
				Error: err.Error(),
			}
			continue
		}
		v, _ := inputWorkers.LoadOrStore(event.RoomID(), &inputWorker{
			input: newSendFIFOQueue(),
		})
		worker := v.(*inputWorker)
		wg.Add(1)
		task := &inputTask{
			ctx:   ctx,
			t:     t,
			event: event,
			wg:    &wg,
		}
		tasks = append(tasks, task)
		worker.input.push(task)
		if worker.running.CAS(false, true) {
			go worker.run()
		}
	}

	t.processEDUs(ctx)
	wg.Wait()

	for _, task := range tasks {
		if task.err != nil {
			results[task.event.EventID()] = gomatrixserverlib.PDUResult{
				Error: task.err.Error(),
			}
		} else {
			results[task.event.EventID()] = gomatrixserverlib.PDUResult{}
		}
	}

	if c := len(results); c > 0 {
		util.GetLogger(ctx).Infof("Processed %d PDUs from %v in transaction %q", c, t.Origin, t.TransactionID)
	}
	return &gomatrixserverlib.RespSend{PDUs: results}, nil
}

func (t *inputWorker) run() {
	defer t.running.Store(false)
	for {
		task, ok := t.input.pop()
		if !ok {
			return
		}
		if task == nil {
			continue
		}
		func() {
			defer task.wg.Done()
			select {
			case <-task.ctx.Done():
				task.err = context.DeadlineExceeded
				pduCountTotal.WithLabelValues("expired").Inc()
				return
			default:
				evStart := time.Now()
				// TODO: Is 5 minutes too long?
				ctx, cancel := context.WithTimeout(context.Background(), time.Minute*5)
				task.err = task.t.processEvent(ctx, task.event)
				cancel()
				task.duration = time.Since(evStart)
				if err := task.err; err != nil {
					switch err.(type) {
					case *gomatrixserverlib.NotAllowed:
						processEventSummary.WithLabelValues(task.t.work, MetricsOutcomeRejected).Observe(
							float64(time.Since(evStart).Nanoseconds()) / 1000.,
						)
						util.GetLogger(task.ctx).WithError(err).WithField("event_id", task.event.EventID()).WithField("rejected", true).Warn(
							"Failed to process incoming federation event, skipping",
						)
						task.err = nil // make "rejected" failures silent
					default:
						processEventSummary.WithLabelValues(task.t.work, MetricsOutcomeFail).Observe(
							float64(time.Since(evStart).Nanoseconds()) / 1000.,
						)
						util.GetLogger(task.ctx).WithError(err).WithField("event_id", task.event.EventID()).WithField("rejected", false).Warn(
							"Failed to process incoming federation event, skipping",
						)
					}
				} else {
					pduCountTotal.WithLabelValues("success").Inc()
					processEventSummary.WithLabelValues(task.t.work, MetricsOutcomeOK).Observe(
						float64(time.Since(evStart).Nanoseconds()) / 1000.,
					)
				}
			}
		}()
	}
}

type roomNotFoundError struct {
	roomID string
}
type verifySigError struct {
	eventID string
	err     error
}
type missingPrevEventsError struct {
	eventID string
	err     error
}

func (e roomNotFoundError) Error() string { return fmt.Sprintf("room %q not found", e.roomID) }
func (e verifySigError) Error() string {
	return fmt.Sprintf("unable to verify signature of event %q: %s", e.eventID, e.err)
}
func (e missingPrevEventsError) Error() string {
	return fmt.Sprintf("unable to get prev_events for event %q: %s", e.eventID, e.err)
}

func (t *txnReq) processEDUs(ctx context.Context) {
	for _, e := range t.EDUs {
		eduCountTotal.Inc()
		switch e.Type {
		case gomatrixserverlib.MTyping:
			// https://matrix.org/docs/spec/server_server/latest#typing-notifications
			var typingPayload struct {
				RoomID string `json:"room_id"`
				UserID string `json:"user_id"`
				Typing bool   `json:"typing"`
			}
			if err := json.Unmarshal(e.Content, &typingPayload); err != nil {
				util.GetLogger(ctx).WithError(err).Error("Failed to unmarshal typing event")
				continue
			}
			_, domain, err := gomatrixserverlib.SplitID('@', typingPayload.UserID)
			if err != nil {
				util.GetLogger(ctx).WithError(err).Error("Failed to split domain from typing event sender")
				continue
			}
			if domain != t.Origin {
				util.GetLogger(ctx).Warnf("Dropping typing event where sender domain (%q) doesn't match origin (%q)", domain, t.Origin)
				continue
			}
			if err := eduserverAPI.SendTyping(ctx, t.eduAPI, typingPayload.UserID, typingPayload.RoomID, typingPayload.Typing, 30*1000); err != nil {
				util.GetLogger(ctx).WithError(err).Error("Failed to send typing event to edu server")
			}
		case gomatrixserverlib.MDirectToDevice:
			// https://matrix.org/docs/spec/server_server/r0.1.3#m-direct-to-device-schema
			var directPayload gomatrixserverlib.ToDeviceMessage
			if err := json.Unmarshal(e.Content, &directPayload); err != nil {
				util.GetLogger(ctx).WithError(err).Error("Failed to unmarshal send-to-device events")
				continue
			}
			for userID, byUser := range directPayload.Messages {
				for deviceID, message := range byUser {
					// TODO: check that the user and the device actually exist here
					if err := eduserverAPI.SendToDevice(ctx, t.eduAPI, directPayload.Sender, userID, deviceID, directPayload.Type, message); err != nil {
						util.GetLogger(ctx).WithError(err).WithFields(logrus.Fields{
							"sender":    directPayload.Sender,
							"user_id":   userID,
							"device_id": deviceID,
						}).Error("Failed to send send-to-device event to edu server")
					}
				}
			}
		case gomatrixserverlib.MDeviceListUpdate:
			t.processDeviceListUpdate(ctx, e)
		case gomatrixserverlib.MReceipt:
			// https://matrix.org/docs/spec/server_server/r0.1.4#receipts
			payload := map[string]eduserverAPI.FederationReceiptMRead{}

			if err := json.Unmarshal(e.Content, &payload); err != nil {
				util.GetLogger(ctx).WithError(err).Error("Failed to unmarshal receipt event")
				continue
			}

			for roomID, receipt := range payload {
				for userID, mread := range receipt.User {
					_, domain, err := gomatrixserverlib.SplitID('@', userID)
					if err != nil {
						util.GetLogger(ctx).WithError(err).Error("Failed to split domain from receipt event sender")
						continue
					}
					if t.Origin != domain {
						util.GetLogger(ctx).Warnf("Dropping receipt event where sender domain (%q) doesn't match origin (%q)", domain, t.Origin)
						continue
					}
					if err := t.processReceiptEvent(ctx, userID, roomID, "m.read", mread.Data.TS, mread.EventIDs); err != nil {
						util.GetLogger(ctx).WithError(err).WithFields(logrus.Fields{
							"sender":  t.Origin,
							"user_id": userID,
							"room_id": roomID,
							"events":  mread.EventIDs,
						}).Error("Failed to send receipt event to edu server")
						continue
					}
				}
			}
		case eduserverAPI.MSigningKeyUpdate:
			var updatePayload eduserverAPI.CrossSigningKeyUpdate
			if err := json.Unmarshal(e.Content, &updatePayload); err != nil {
				util.GetLogger(ctx).WithError(err).WithFields(logrus.Fields{
					"user_id": updatePayload.UserID,
				}).Error("Failed to send signing key update to edu server")
				continue
			}
			inputReq := &eduserverAPI.InputCrossSigningKeyUpdateRequest{
				CrossSigningKeyUpdate: updatePayload,
			}
			inputRes := &eduserverAPI.InputCrossSigningKeyUpdateResponse{}
			if err := t.eduAPI.InputCrossSigningKeyUpdate(ctx, inputReq, inputRes); err != nil {
				util.GetLogger(ctx).WithError(err).Error("Failed to unmarshal cross-signing update")
				continue
			}
		default:
			util.GetLogger(ctx).WithField("type", e.Type).Debug("Unhandled EDU")
		}
	}
}

// processReceiptEvent sends receipt events to the edu server
func (t *txnReq) processReceiptEvent(ctx context.Context,
	userID, roomID, receiptType string,
	timestamp gomatrixserverlib.Timestamp,
	eventIDs []string,
) error {
	// store every event
	for _, eventID := range eventIDs {
		req := eduserverAPI.InputReceiptEventRequest{
			InputReceiptEvent: eduserverAPI.InputReceiptEvent{
				UserID:    userID,
				RoomID:    roomID,
				EventID:   eventID,
				Type:      receiptType,
				Timestamp: timestamp,
			},
		}
		resp := eduserverAPI.InputReceiptEventResponse{}
		if err := t.eduAPI.InputReceiptEvent(ctx, &req, &resp); err != nil {
			return fmt.Errorf("unable to set receipt event: %w", err)
		}
	}

	return nil
}

func (t *txnReq) processDeviceListUpdate(ctx context.Context, e gomatrixserverlib.EDU) {
	var payload gomatrixserverlib.DeviceListUpdateEvent
	if err := json.Unmarshal(e.Content, &payload); err != nil {
		util.GetLogger(ctx).WithError(err).Error("Failed to unmarshal device list update event")
		return
	}
	var inputRes keyapi.InputDeviceListUpdateResponse
	t.keyAPI.InputDeviceListUpdate(context.Background(), &keyapi.InputDeviceListUpdateRequest{
		Event: payload,
	}, &inputRes)
	if inputRes.Error != nil {
		util.GetLogger(ctx).WithError(inputRes.Error).WithField("user_id", payload.UserID).Error("failed to InputDeviceListUpdate")
	}
}

func (t *txnReq) getServers(ctx context.Context, roomID string, event *gomatrixserverlib.Event) []gomatrixserverlib.ServerName {
	// The server that sent us the event should be sufficient to tell us about missing
	// prev and auth events.
	servers := []gomatrixserverlib.ServerName{t.Origin}
	// If the event origin is different to the transaction origin then we can use
	// this as a last resort. The origin server that created the event would have
	// had to know the auth and prev events.
	if event != nil {
		if origin := event.Origin(); origin != t.Origin {
			servers = append(servers, origin)
		}
	}
	// If a specific room-to-server provider exists then use that. This will primarily
	// be used for the P2P demos.
	if t.servers != nil {
		servers = append(servers, t.servers.GetServersForRoom(ctx, roomID, event)...)
	}
	return servers
}

func (t *txnReq) processEvent(ctx context.Context, e *gomatrixserverlib.Event) error {
	logger := util.GetLogger(ctx).WithField("event_id", e.EventID()).WithField("room_id", e.RoomID())
	t.work = "" // reset from previous event

	// Ask the roomserver if we know about the room and/or if we're joined
	// to it. If we aren't then we won't bother processing the event.
	joinedReq := api.QueryServerJoinedToRoomRequest{
		RoomID: e.RoomID(),
	}
	var joinedRes api.QueryServerJoinedToRoomResponse
	if err := t.rsAPI.QueryServerJoinedToRoom(ctx, &joinedReq, &joinedRes); err != nil {
		return fmt.Errorf("t.rsAPI.QueryServerJoinedToRoom: %w", err)
	}

	if !joinedRes.RoomExists || !joinedRes.IsInRoom {
		// We don't believe we're a member of this room, therefore there's
		// no point in wasting work trying to figure out what to do with
		// missing auth or prev events. Drop the event.
		return roomNotFoundError{e.RoomID()}
	}

	// Work out if the roomserver knows everything it needs to know to auth
	// the event. This includes the prev_events and auth_events.
	// NOTE! This is going to include prev_events that have an empty state
	// snapshot. This is because we will need to re-request the event, and
	// it's /state_ids, in order for it to exist in the roomserver correctly
	// before the roomserver tries to work out
	stateReq := api.QueryMissingAuthPrevEventsRequest{
		RoomID:       e.RoomID(),
		AuthEventIDs: e.AuthEventIDs(),
		PrevEventIDs: e.PrevEventIDs(),
	}
	var stateResp api.QueryMissingAuthPrevEventsResponse
	if err := t.rsAPI.QueryMissingAuthPrevEvents(ctx, &stateReq, &stateResp); err != nil {
		return fmt.Errorf("t.rsAPI.QueryMissingAuthPrevEvents: %w", err)
	}

	// Prepare a map of all the events we already had before this point, so
	// that we don't send them to the roomserver again.
	for _, eventID := range append(e.AuthEventIDs(), e.PrevEventIDs()...) {
		t.hadEvent(eventID, true)
	}
	for _, eventID := range append(stateResp.MissingAuthEventIDs, stateResp.MissingPrevEventIDs...) {
		t.hadEvent(eventID, false)
	}

	if len(stateResp.MissingAuthEventIDs) > 0 {
		t.work = MetricsWorkMissingAuthEvents
		logger.Infof("Event refers to %d unknown auth_events", len(stateResp.MissingAuthEventIDs))
		if err := t.retrieveMissingAuthEvents(ctx, e, &stateResp); err != nil {
			return fmt.Errorf("t.retrieveMissingAuthEvents: %w", err)
		}
	}

	if len(stateResp.MissingPrevEventIDs) > 0 {
		t.work = MetricsWorkMissingPrevEvents
		logger.Infof("Event refers to %d unknown prev_events", len(stateResp.MissingPrevEventIDs))
		return t.processEventWithMissingState(ctx, e, stateResp.RoomVersion)
	}
	t.work = MetricsWorkDirect

	// pass the event to the roomserver which will do auth checks
	// If the event fail auth checks, gmsl.NotAllowed error will be returned which we be silently
	// discarded by the caller of this function
	return api.SendEvents(
		context.Background(),
		t.rsAPI,
		api.KindNew,
		[]*gomatrixserverlib.HeaderedEvent{
			e.Headered(stateResp.RoomVersion),
		},
		api.DoNotSendToOtherServers,
		nil,
	)
}

func (t *txnReq) retrieveMissingAuthEvents(
	ctx context.Context, e *gomatrixserverlib.Event, stateResp *api.QueryMissingAuthPrevEventsResponse,
) error {
	logger := util.GetLogger(ctx).WithField("event_id", e.EventID()).WithField("room_id", e.RoomID())

	missingAuthEvents := make(map[string]struct{})
	for _, missingAuthEventID := range stateResp.MissingAuthEventIDs {
		missingAuthEvents[missingAuthEventID] = struct{}{}
	}

withNextEvent:
	for missingAuthEventID := range missingAuthEvents {
	withNextServer:
		for _, server := range t.getServers(ctx, e.RoomID(), e) {
			logger.Infof("Retrieving missing auth event %q from %q", missingAuthEventID, server)
			tx, err := t.federation.GetEvent(ctx, server, missingAuthEventID)
			if err != nil {
				logger.WithError(err).Warnf("Failed to retrieve auth event %q", missingAuthEventID)
				if errors.Is(err, context.DeadlineExceeded) {
					return err
				}
				continue withNextServer
			}
			ev, err := gomatrixserverlib.NewEventFromUntrustedJSON(tx.PDUs[0], stateResp.RoomVersion)
			if err != nil {
				logger.WithError(err).Warnf("Failed to unmarshal auth event %q", missingAuthEventID)
				continue withNextServer
			}
			if err = api.SendInputRoomEvents(
				context.Background(),
				t.rsAPI,
				[]api.InputRoomEvent{
					{
						Kind:         api.KindOutlier,
						Event:        ev.Headered(stateResp.RoomVersion),
						AuthEventIDs: ev.AuthEventIDs(),
						SendAsServer: api.DoNotSendToOtherServers,
					},
				},
			); err != nil {
				return fmt.Errorf("api.SendEvents: %w", err)
			}
			t.hadEvent(ev.EventID(), true) // if the roomserver didn't know about the event before, it does now
			t.cacheAndReturn(ev.Headered(stateResp.RoomVersion))
			delete(missingAuthEvents, missingAuthEventID)
			continue withNextEvent
		}
	}

	if missing := len(missingAuthEvents); missing > 0 {
		return fmt.Errorf("event refers to %d auth_events which we failed to fetch", missing)
	}
	return nil
}

func checkAllowedByState(e *gomatrixserverlib.Event, stateEvents []*gomatrixserverlib.Event) error {
	authUsingState := gomatrixserverlib.NewAuthEvents(nil)
	for i := range stateEvents {
		err := authUsingState.AddEvent(stateEvents[i])
		if err != nil {
			return err
		}
	}
	return gomatrixserverlib.Allowed(e, &authUsingState)
}

func (t *txnReq) processEventWithMissingState(
	ctx context.Context, e *gomatrixserverlib.Event, roomVersion gomatrixserverlib.RoomVersion,
) error {
	// We are missing the previous events for this events.
	// This means that there is a gap in our view of the history of the
	// room. There two ways that we can handle such a gap:
	//   1) We can fill in the gap using /get_missing_events
	//   2) We can leave the gap and request the state of the room at
	//      this event from the remote server using either /state_ids
	//      or /state.
	// Synapse will attempt to do 1 and if that fails or if the gap is
	// too large then it will attempt 2.
	// Synapse will use /state_ids if possible since usually the state
	// is largely unchanged and it is more efficient to fetch a list of
	// event ids and then use /event to fetch the individual events.
	// However not all version of synapse support /state_ids so you may
	// need to fallback to /state.

	// Attempt to fill in the gap using /get_missing_events
	// This will either:
	// - fill in the gap completely then process event `e` returning no backwards extremity
	// - fail to fill in the gap and tell us to terminate the transaction err=not nil
	// - fail to fill in the gap and tell us to fetch state at the new backwards extremity, and to not terminate the transaction
	newEvents, err := t.getMissingEvents(ctx, e, roomVersion)
	if err != nil {
		return err
	}
	if len(newEvents) == 0 {
		return nil
	}

	backwardsExtremity := newEvents[0]
	newEvents = newEvents[1:]

	type respState struct {
		// A snapshot is considered trustworthy if it came from our own roomserver.
		// That's because the state will have been through state resolution once
		// already in QueryStateAfterEvent.
		trustworthy bool
		*gomatrixserverlib.RespState
	}

	// at this point we know we're going to have a gap: we need to work out the room state at the new backwards extremity.
	// Therefore, we cannot just query /state_ids with this event to get the state before. Instead, we need to query
	// the state AFTER all the prev_events for this event, then apply state resolution to that to get the state before the event.
	var states []*respState
	for _, prevEventID := range backwardsExtremity.PrevEventIDs() {
		// Look up what the state is after the backward extremity. This will either
		// come from the roomserver, if we know all the required events, or it will
		// come from a remote server via /state_ids if not.
		prevState, trustworthy, lerr := t.lookupStateAfterEvent(ctx, roomVersion, backwardsExtremity.RoomID(), prevEventID)
		if lerr != nil {
			util.GetLogger(ctx).WithError(lerr).Errorf("Failed to lookup state after prev_event: %s", prevEventID)
			return lerr
		}
		// Append the state onto the collected state. We'll run this through the
		// state resolution next.
		states = append(states, &respState{trustworthy, prevState})
	}

	// Now that we have collected all of the state from the prev_events, we'll
	// run the state through the appropriate state resolution algorithm for the
	// room if needed. This does a couple of things:
	// 1. Ensures that the state is deduplicated fully for each state-key tuple
	// 2. Ensures that we pick the latest events from both sets, in the case that
	//    one of the prev_events is quite a bit older than the others
	resolvedState := &gomatrixserverlib.RespState{}
	switch len(states) {
	case 0:
		extremityIsCreate := backwardsExtremity.Type() == gomatrixserverlib.MRoomCreate && backwardsExtremity.StateKeyEquals("")
		if !extremityIsCreate {
			// There are no previous states and this isn't the beginning of the
			// room - this is an error condition!
			util.GetLogger(ctx).Errorf("Failed to lookup any state after prev_events")
			return fmt.Errorf("expected %d states but got %d", len(backwardsExtremity.PrevEventIDs()), len(states))
		}
	case 1:
		// There's only one previous state - if it's trustworthy (came from a
		// local state snapshot which will already have been through state res),
		// use it as-is. There's no point in resolving it again.
		if states[0].trustworthy {
			resolvedState = states[0].RespState
			break
		}
		// Otherwise, if it isn't trustworthy (came from federation), run it through
		// state resolution anyway for safety, in case there are duplicates.
		fallthrough
	default:
		respStates := make([]*gomatrixserverlib.RespState, len(states))
		for i := range states {
			respStates[i] = states[i].RespState
		}
		// There's more than one previous state - run them all through state res
		t.roomsMu.Lock(e.RoomID())
		resolvedState, err = t.resolveStatesAndCheck(ctx, roomVersion, respStates, backwardsExtremity)
		t.roomsMu.Unlock(e.RoomID())
		if err != nil {
			util.GetLogger(ctx).WithError(err).Errorf("Failed to resolve state conflicts for event %s", backwardsExtremity.EventID())
			return err
		}
	}

	// First of all, send the backward extremity into the roomserver with the
	// newly resolved state. This marks the "oldest" point in the backfill and
	// sets the baseline state for any new events after this. We'll make a
	// copy of the hadEvents map so that it can be taken downstream without
	// worrying about concurrent map reads/writes, since t.hadEvents is meant
	// to be protected by a mutex.
	hadEvents := map[string]bool{}
	t.hadEventsMutex.Lock()
	for k, v := range t.hadEvents {
		hadEvents[k] = v
	}
	t.hadEventsMutex.Unlock()
	err = api.SendEventWithState(
		context.Background(),
		t.rsAPI,
		api.KindOld,
		resolvedState,
		backwardsExtremity.Headered(roomVersion),
		hadEvents,
	)
	if err != nil {
		return fmt.Errorf("api.SendEventWithState: %w", err)
	}

	// Then send all of the newer backfilled events, of which will all be newer
	// than the backward extremity, into the roomserver without state. This way
	// they will automatically fast-forward based on the room state at the
	// extremity in the last step.
	headeredNewEvents := make([]*gomatrixserverlib.HeaderedEvent, len(newEvents))
	for i, newEvent := range newEvents {
		headeredNewEvents[i] = newEvent.Headered(roomVersion)
	}
	if err = api.SendEvents(
		context.Background(),
		t.rsAPI,
		api.KindOld,
		append(headeredNewEvents, e.Headered(roomVersion)),
		api.DoNotSendToOtherServers,
		nil,
	); err != nil {
		return fmt.Errorf("api.SendEvents: %w", err)
	}

	return nil
}

// lookupStateAfterEvent returns the room state after `eventID`, which is the state before eventID with the state of `eventID` (if it's a state event)
// added into the mix.
func (t *txnReq) lookupStateAfterEvent(ctx context.Context, roomVersion gomatrixserverlib.RoomVersion, roomID, eventID string) (*gomatrixserverlib.RespState, bool, error) {
	// try doing all this locally before we resort to querying federation
	respState := t.lookupStateAfterEventLocally(ctx, roomID, eventID)
	if respState != nil {
		return respState, true, nil
	}

	respState, err := t.lookupStateBeforeEvent(ctx, roomVersion, roomID, eventID)
	if err != nil {
		return nil, false, fmt.Errorf("t.lookupStateBeforeEvent: %w", err)
	}

	// fetch the event we're missing and add it to the pile
	h, err := t.lookupEvent(ctx, roomVersion, roomID, eventID, false)
	switch err.(type) {
	case verifySigError:
		return respState, false, nil
	case nil:
		// do nothing
	default:
		return nil, false, fmt.Errorf("t.lookupEvent: %w", err)
	}
	h = t.cacheAndReturn(h)
	if h.StateKey() != nil {
		addedToState := false
		for i := range respState.StateEvents {
			se := respState.StateEvents[i]
			if se.Type() == h.Type() && se.StateKeyEquals(*h.StateKey()) {
				respState.StateEvents[i] = h.Unwrap()
				addedToState = true
				break
			}
		}
		if !addedToState {
			respState.StateEvents = append(respState.StateEvents, h.Unwrap())
		}
	}

	return respState, false, nil
}

func (t *txnReq) cacheAndReturn(ev *gomatrixserverlib.HeaderedEvent) *gomatrixserverlib.HeaderedEvent {
	t.haveEventsMutex.Lock()
	defer t.haveEventsMutex.Unlock()
	if cached, exists := t.haveEvents[ev.EventID()]; exists {
		return cached
	}
	t.haveEvents[ev.EventID()] = ev
	return ev
}

func (t *txnReq) lookupStateAfterEventLocally(ctx context.Context, roomID, eventID string) *gomatrixserverlib.RespState {
	var res api.QueryStateAfterEventsResponse
	err := t.rsAPI.QueryStateAfterEvents(ctx, &api.QueryStateAfterEventsRequest{
		RoomID:       roomID,
		PrevEventIDs: []string{eventID},
	}, &res)
	if err != nil || !res.PrevEventsExist {
		util.GetLogger(ctx).WithField("room_id", roomID).WithError(err).Warnf("failed to query state after %s locally, prev exists=%v", eventID, res.PrevEventsExist)
		return nil
	}
	stateEvents := make([]*gomatrixserverlib.HeaderedEvent, len(res.StateEvents))
	for i, ev := range res.StateEvents {
		// set the event from the haveEvents cache - this means we will share pointers with other prev_event branches for this
		// processEvent request, which is better for memory.
		stateEvents[i] = t.cacheAndReturn(ev)
		t.hadEvent(ev.EventID(), true)
	}
	// we should never access res.StateEvents again so we delete it here to make GC faster
	res.StateEvents = nil

	var authEvents []*gomatrixserverlib.Event
	missingAuthEvents := map[string]bool{}
	for _, ev := range stateEvents {
		t.haveEventsMutex.Lock()
		for _, ae := range ev.AuthEventIDs() {
			if aev, ok := t.haveEvents[ae]; ok {
				authEvents = append(authEvents, aev.Unwrap())
			} else {
				missingAuthEvents[ae] = true
			}
		}
		t.haveEventsMutex.Unlock()
	}
	// QueryStateAfterEvents does not return the auth events, so fetch them now. We know the roomserver has them else it wouldn't
	// have stored the event.
	if len(missingAuthEvents) > 0 {
		var missingEventList []string
		for evID := range missingAuthEvents {
			missingEventList = append(missingEventList, evID)
		}
		queryReq := api.QueryEventsByIDRequest{
			EventIDs: missingEventList,
		}
		util.GetLogger(ctx).WithField("count", len(missingEventList)).Infof("Fetching missing auth events")
		var queryRes api.QueryEventsByIDResponse
		if err = t.rsAPI.QueryEventsByID(ctx, &queryReq, &queryRes); err != nil {
			return nil
		}
		for i, ev := range queryRes.Events {
			authEvents = append(authEvents, t.cacheAndReturn(queryRes.Events[i]).Unwrap())
			t.hadEvent(ev.EventID(), true)
		}
		queryRes.Events = nil
	}

	return &gomatrixserverlib.RespState{
		StateEvents: gomatrixserverlib.UnwrapEventHeaders(stateEvents),
		AuthEvents:  authEvents,
	}
}

// lookuptStateBeforeEvent returns the room state before the event e, which is just /state_ids and/or /state depending on what
// the server supports.
func (t *txnReq) lookupStateBeforeEvent(ctx context.Context, roomVersion gomatrixserverlib.RoomVersion, roomID, eventID string) (
	*gomatrixserverlib.RespState, error) {

	// Attempt to fetch the missing state using /state_ids and /events
	return t.lookupMissingStateViaStateIDs(ctx, roomID, eventID, roomVersion)
}

func (t *txnReq) resolveStatesAndCheck(ctx context.Context, roomVersion gomatrixserverlib.RoomVersion, states []*gomatrixserverlib.RespState, backwardsExtremity *gomatrixserverlib.Event) (*gomatrixserverlib.RespState, error) {
	var authEventList []*gomatrixserverlib.Event
	var stateEventList []*gomatrixserverlib.Event
	for _, state := range states {
		authEventList = append(authEventList, state.AuthEvents...)
		stateEventList = append(stateEventList, state.StateEvents...)
	}
	resolvedStateEvents, err := gomatrixserverlib.ResolveConflicts(roomVersion, stateEventList, authEventList)
	if err != nil {
		return nil, err
	}
	// apply the current event
retryAllowedState:
	if err = checkAllowedByState(backwardsExtremity, resolvedStateEvents); err != nil {
		switch missing := err.(type) {
		case gomatrixserverlib.MissingAuthEventError:
			h, err2 := t.lookupEvent(ctx, roomVersion, backwardsExtremity.RoomID(), missing.AuthEventID, true)
			switch err2.(type) {
			case verifySigError:
				return &gomatrixserverlib.RespState{
					AuthEvents:  authEventList,
					StateEvents: resolvedStateEvents,
				}, nil
			case nil:
				// do nothing
			default:
				return nil, fmt.Errorf("missing auth event %s and failed to look it up: %w", missing.AuthEventID, err2)
			}
			util.GetLogger(ctx).Infof("fetched event %s", missing.AuthEventID)
			resolvedStateEvents = append(resolvedStateEvents, h.Unwrap())
			goto retryAllowedState
		default:
		}
		return nil, err
	}
	return &gomatrixserverlib.RespState{
		AuthEvents:  authEventList,
		StateEvents: resolvedStateEvents,
	}, nil
}

func (t *txnReq) getMissingEvents(ctx context.Context, e *gomatrixserverlib.Event, roomVersion gomatrixserverlib.RoomVersion) (newEvents []*gomatrixserverlib.Event, err error) {
	logger := util.GetLogger(ctx).WithField("event_id", e.EventID()).WithField("room_id", e.RoomID())
	needed := gomatrixserverlib.StateNeededForAuth([]*gomatrixserverlib.Event{e})
	// query latest events (our trusted forward extremities)
	req := api.QueryLatestEventsAndStateRequest{
		RoomID:       e.RoomID(),
		StateToFetch: needed.Tuples(),
	}
	var res api.QueryLatestEventsAndStateResponse
	if err = t.rsAPI.QueryLatestEventsAndState(ctx, &req, &res); err != nil {
		logger.WithError(err).Warn("Failed to query latest events")
		return nil, err
	}
	latestEvents := make([]string, len(res.LatestEvents))
	for i, ev := range res.LatestEvents {
		latestEvents[i] = res.LatestEvents[i].EventID
		t.hadEvent(ev.EventID, true)
	}

	var missingResp *gomatrixserverlib.RespMissingEvents
	servers := t.getServers(ctx, e.RoomID(), e)
	for _, server := range servers {
		var m gomatrixserverlib.RespMissingEvents
		if m, err = t.federation.LookupMissingEvents(ctx, server, e.RoomID(), gomatrixserverlib.MissingEvents{
			Limit: 20,
			// The latest event IDs that the sender already has. These are skipped when retrieving the previous events of latest_events.
			EarliestEvents: latestEvents,
			// The event IDs to retrieve the previous events for.
			LatestEvents: []string{e.EventID()},
		}, roomVersion); err == nil {
			missingResp = &m
			break
		} else {
			logger.WithError(err).Errorf("%s pushed us an event but %q did not respond to /get_missing_events", t.Origin, server)
			if errors.Is(err, context.DeadlineExceeded) {
				break
			}
		}
	}

	if missingResp == nil {
		logger.WithError(err).Errorf(
			"%s pushed us an event but %d server(s) couldn't give us details about prev_events via /get_missing_events - dropping this event until it can",
			t.Origin, len(servers),
		)
		return nil, missingPrevEventsError{
			eventID: e.EventID(),
			err:     err,
		}
	}

	// security: how we handle failures depends on whether or not this event will become the new forward extremity for the room.
	// There's 2 scenarios to consider:
	// - Case A: We got pushed an event and are now fetching missing prev_events. (isInboundTxn=true)
	// - Case B: We are fetching missing prev_events already and now fetching some more  (isInboundTxn=false)
	// In Case B, we know for sure that the event we are currently processing will not become the new forward extremity for the room,
	// as it was called in response to an inbound txn which had it as a prev_event.
	// In Case A, the event is a forward extremity, and could eventually become the _only_ forward extremity in the room. This is bad
	// because it means we would trust the state at that event to be the state for the entire room, and allows rooms to be hijacked.
	// https://github.com/matrix-org/synapse/pull/3456
	// https://github.com/matrix-org/synapse/blob/229eb81498b0fe1da81e9b5b333a0285acde9446/synapse/handlers/federation.py#L335
	// For now, we do not allow Case B, so reject the event.
	logger.Infof("get_missing_events returned %d events", len(missingResp.Events))

	// Make sure events from the missingResp are using the cache - missing events
	// will be added and duplicates will be removed.
	for i, ev := range missingResp.Events {
		missingResp.Events[i] = t.cacheAndReturn(ev.Headered(roomVersion)).Unwrap()
	}

	// topologically sort and sanity check that we are making forward progress
	newEvents = gomatrixserverlib.ReverseTopologicalOrdering(missingResp.Events, gomatrixserverlib.TopologicalOrderByPrevEvents)
	shouldHaveSomeEventIDs := e.PrevEventIDs()
	hasPrevEvent := false
Event:
	for _, pe := range shouldHaveSomeEventIDs {
		for _, ev := range newEvents {
			if ev.EventID() == pe {
				hasPrevEvent = true
				break Event
			}
		}
	}
	if !hasPrevEvent {
		err = fmt.Errorf("called /get_missing_events but server %s didn't return any prev_events with IDs %v", t.Origin, shouldHaveSomeEventIDs)
		logger.WithError(err).Errorf(
			"%s pushed us an event but couldn't give us details about prev_events via /get_missing_events - dropping this event until it can",
			t.Origin,
		)
		return nil, missingPrevEventsError{
			eventID: e.EventID(),
			err:     err,
		}
	}

	return newEvents, nil
}

func (t *txnReq) lookupMissingStateViaState(ctx context.Context, roomID, eventID string, roomVersion gomatrixserverlib.RoomVersion) (
	respState *gomatrixserverlib.RespState, err error) {
	state, err := t.federation.LookupState(ctx, t.Origin, roomID, eventID, roomVersion)
	if err != nil {
		return nil, err
	}
	// Check that the returned state is valid.
	if err := state.Check(ctx, t.keys, nil); err != nil {
		return nil, err
	}
	// Cache the results of this state lookup and deduplicate anything we already
	// have in the cache, freeing up memory.
	for i, ev := range state.AuthEvents {
		state.AuthEvents[i] = t.cacheAndReturn(ev.Headered(roomVersion)).Unwrap()
	}
	for i, ev := range state.StateEvents {
		state.StateEvents[i] = t.cacheAndReturn(ev.Headered(roomVersion)).Unwrap()
	}
	return &state, nil
}

func (t *txnReq) lookupMissingStateViaStateIDs(ctx context.Context, roomID, eventID string, roomVersion gomatrixserverlib.RoomVersion) (
	*gomatrixserverlib.RespState, error) {
	util.GetLogger(ctx).WithField("room_id", roomID).Infof("lookupMissingStateViaStateIDs %s", eventID)
	// fetch the state event IDs at the time of the event
	stateIDs, err := t.federation.LookupStateIDs(ctx, t.Origin, roomID, eventID)
	if err != nil {
		return nil, err
	}
	// work out which auth/state IDs are missing
	wantIDs := append(stateIDs.StateEventIDs, stateIDs.AuthEventIDs...)
	missing := make(map[string]bool)
	var missingEventList []string
	t.haveEventsMutex.Lock()
	for _, sid := range wantIDs {
		if _, ok := t.haveEvents[sid]; !ok {
			if !missing[sid] {
				missing[sid] = true
				missingEventList = append(missingEventList, sid)
			}
		}
	}
	t.haveEventsMutex.Unlock()

	// fetch as many as we can from the roomserver
	queryReq := api.QueryEventsByIDRequest{
		EventIDs: missingEventList,
	}
	var queryRes api.QueryEventsByIDResponse
	if err = t.rsAPI.QueryEventsByID(ctx, &queryReq, &queryRes); err != nil {
		return nil, err
	}
	for i, ev := range queryRes.Events {
		queryRes.Events[i] = t.cacheAndReturn(queryRes.Events[i])
		t.hadEvent(ev.EventID(), true)
		evID := queryRes.Events[i].EventID()
		if missing[evID] {
			delete(missing, evID)
		}
	}
	queryRes.Events = nil // allow it to be GCed

	concurrentRequests := 8
	missingCount := len(missing)
	util.GetLogger(ctx).WithField("room_id", roomID).WithField("event_id", eventID).Infof("lookupMissingStateViaStateIDs missing %d/%d events", missingCount, len(wantIDs))

	// If over 50% of the auth/state events from /state_ids are missing
	// then we'll just call /state instead, otherwise we'll just end up
	// hammering the remote side with /event requests unnecessarily.
	if missingCount > concurrentRequests && missingCount > len(wantIDs)/2 {
		util.GetLogger(ctx).WithFields(logrus.Fields{
			"missing":           missingCount,
			"event_id":          eventID,
			"room_id":           roomID,
			"total_state":       len(stateIDs.StateEventIDs),
			"total_auth_events": len(stateIDs.AuthEventIDs),
		}).Info("Fetching all state at event")
		return t.lookupMissingStateViaState(ctx, roomID, eventID, roomVersion)
	}

	if missingCount > 0 {
		util.GetLogger(ctx).WithFields(logrus.Fields{
			"missing":             missingCount,
			"event_id":            eventID,
			"room_id":             roomID,
			"total_state":         len(stateIDs.StateEventIDs),
			"total_auth_events":   len(stateIDs.AuthEventIDs),
			"concurrent_requests": concurrentRequests,
		}).Info("Fetching missing state at event")

		// Create a queue containing all of the missing event IDs that we want
		// to retrieve.
		pending := make(chan string, missingCount)
		for missingEventID := range missing {
			pending <- missingEventID
		}
		close(pending)

		// Define how many workers we should start to do this.
		if missingCount < concurrentRequests {
			concurrentRequests = missingCount
		}

		// Create the wait group.
		var fetchgroup sync.WaitGroup
		fetchgroup.Add(concurrentRequests)

		// This is the only place where we'll write to t.haveEvents from
		// multiple goroutines, and everywhere else is blocked on this
		// synchronous function anyway.
		var haveEventsMutex sync.Mutex

		// Define what we'll do in order to fetch the missing event ID.
		fetch := func(missingEventID string) {
			var h *gomatrixserverlib.HeaderedEvent
			h, err = t.lookupEvent(ctx, roomVersion, roomID, missingEventID, false)
			switch err.(type) {
			case verifySigError:
				return
			case nil:
				break
			default:
				util.GetLogger(ctx).WithFields(logrus.Fields{
					"event_id": missingEventID,
					"room_id":  roomID,
				}).Info("Failed to fetch missing event")
				return
			}
			haveEventsMutex.Lock()
			t.cacheAndReturn(h)
			haveEventsMutex.Unlock()
		}

		// Create the worker.
		worker := func(ch <-chan string) {
			defer fetchgroup.Done()
			for missingEventID := range ch {
				fetch(missingEventID)
			}
		}

		// Start the workers.
		for i := 0; i < concurrentRequests; i++ {
			go worker(pending)
		}

		// Wait for the workers to finish.
		fetchgroup.Wait()
	}

	resp, err := t.createRespStateFromStateIDs(stateIDs)
	return resp, err
}

func (t *txnReq) createRespStateFromStateIDs(stateIDs gomatrixserverlib.RespStateIDs) (
	*gomatrixserverlib.RespState, error) { // nolint:unparam
	t.haveEventsMutex.Lock()
	defer t.haveEventsMutex.Unlock()

	// create a RespState response using the response to /state_ids as a guide
	respState := gomatrixserverlib.RespState{}

	for i := range stateIDs.StateEventIDs {
		ev, ok := t.haveEvents[stateIDs.StateEventIDs[i]]
		if !ok {
			logrus.Warnf("Missing state event in createRespStateFromStateIDs: %s", stateIDs.StateEventIDs[i])
			continue
		}
		respState.StateEvents = append(respState.StateEvents, ev.Unwrap())
	}
	for i := range stateIDs.AuthEventIDs {
		ev, ok := t.haveEvents[stateIDs.AuthEventIDs[i]]
		if !ok {
			logrus.Warnf("Missing auth event in createRespStateFromStateIDs: %s", stateIDs.AuthEventIDs[i])
			continue
		}
		respState.AuthEvents = append(respState.AuthEvents, ev.Unwrap())
	}
	// We purposefully do not do auth checks on the returned events, as they will still
	// be processed in the exact same way, just as a 'rejected' event
	// TODO: Add a field to HeaderedEvent to indicate if the event is rejected.
	return &respState, nil
}

func (t *txnReq) lookupEvent(ctx context.Context, roomVersion gomatrixserverlib.RoomVersion, roomID, missingEventID string, localFirst bool) (*gomatrixserverlib.HeaderedEvent, error) {
	if localFirst {
		// fetch from the roomserver
		queryReq := api.QueryEventsByIDRequest{
			EventIDs: []string{missingEventID},
		}
		var queryRes api.QueryEventsByIDResponse
		if err := t.rsAPI.QueryEventsByID(ctx, &queryReq, &queryRes); err != nil {
			util.GetLogger(ctx).Warnf("Failed to query roomserver for missing event %s: %s - falling back to remote", missingEventID, err)
		} else if len(queryRes.Events) == 1 {
			return queryRes.Events[0], nil
		}
	}
	var event *gomatrixserverlib.Event
	found := false
	servers := t.getServers(ctx, roomID, nil)
	for _, serverName := range servers {
		txn, err := t.federation.GetEvent(ctx, serverName, missingEventID)
		if err != nil || len(txn.PDUs) == 0 {
			util.GetLogger(ctx).WithError(err).WithField("event_id", missingEventID).Warn("Failed to get missing /event for event ID")
			if errors.Is(err, context.DeadlineExceeded) {
				break
			}
			continue
		}
		event, err = gomatrixserverlib.NewEventFromUntrustedJSON(txn.PDUs[0], roomVersion)
		if err != nil {
			util.GetLogger(ctx).WithError(err).WithField("event_id", missingEventID).Warnf("Transaction: Failed to parse event JSON of event")
			continue
		}
		found = true
		break
	}
	if !found {
		util.GetLogger(ctx).WithField("event_id", missingEventID).Warnf("Failed to get missing /event for event ID from %d server(s)", len(servers))
		return nil, fmt.Errorf("wasn't able to find event via %d server(s)", len(servers))
	}
	if err := event.VerifyEventSignatures(ctx, t.keys); err != nil {
		util.GetLogger(ctx).WithError(err).Warnf("Transaction: Couldn't validate signature of event %q", event.EventID())
		return nil, verifySigError{event.EventID(), err}
	}
	return t.cacheAndReturn(event.Headered(roomVersion)), nil
}<|MERGE_RESOLUTION|>--- conflicted
+++ resolved
@@ -148,13 +148,8 @@
 	input   *sendFIFOQueue
 }
 
-<<<<<<< HEAD
-var txnIDs sync.Map       // transaction ID -> chan struct{}
-var inputWorkers sync.Map // room ID -> *inputWorker
-=======
 var inFlightTxnsPerOrigin sync.Map // transaction ID -> chan util.JSONResponse
 var inputWorkers sync.Map          // room ID -> *inputWorker
->>>>>>> 9cd4a1f9
 
 // Send implements /_matrix/federation/v1/send/{txnID}
 func Send(
@@ -170,21 +165,6 @@
 	mu *internal.MutexByRoom,
 	servers federationAPI.ServersInRoomProvider,
 ) util.JSONResponse {
-<<<<<<< HEAD
-	index := string(request.Origin()) + string(txnID)
-	if v, ok := txnIDs.Load(index); ok {
-		select {
-		case <-httpReq.Context().Done():
-			return util.JSONResponse{Code: http.StatusRequestTimeout}
-		case response := <-v.(chan util.JSONResponse):
-			return response
-		}
-	}
-	ch := make(chan util.JSONResponse, 1)
-	txnIDs.Store(index, ch)
-	defer close(ch)
-	defer txnIDs.Delete(index)
-=======
 	// First we should check if this origin has already submitted this
 	// txn ID to us. If they have and the txnIDs map contains an entry,
 	// the transaction is still being worked on. The new client can wait
@@ -215,7 +195,6 @@
 	// this origin. When we're done processing, close the channel.
 	defer close(ch)
 	defer inFlightTxnsPerOrigin.Delete(index)
->>>>>>> 9cd4a1f9
 
 	t := txnReq{
 		rsAPI:      rsAPI,
